import pandas as pd
import matplotlib.pyplot as plt
import numpy as np
from pprint import pprint
import seaborn as sns
plt.style.use('ggplot')


class Plotting:
    """Class for plotting the results generated in the evaulation module
    """
    def __init__(self, dataframes):
        """Initation

        Args:
            dataframes (list): list of pandas dataframes. Need to have the same ROIs
        """
        self.dataframes = []
        for dataframe in dataframes:
            self.dataframes.append(dataframe.copy())
        pass
    
    def plot(self,pairs=[],metric='R2'):
        for dataframe in self.dataframes:
            if metric not in dataframe.columns:
                if metric == 'R2':
                    dataframe['R2'] = np.power(dataframe['R'],2)
                    dataframe['LNC'] = np.power(dataframe['LNC'],2)
                    dataframe['UNC'] = np.power(dataframe['UNC'],2)
                    dataframe.drop(columns=['R'])
                if metric == 'R':
                    dataframe['R'] = np.power(dataframe['R2'],1/2)
                    dataframe['LNC'] = np.power(dataframe['LNC'],1/2)
                    dataframe['UNC'] = np.power(dataframe['UNC'],1/2)
                    dataframe.drop(columns=['R2'])
        # Only have the best performing layers per dataframe
        max_dataframes = []
        for dataframe in self.dataframes:
            max_dataframes.append(dataframe.loc[dataframe.groupby('ROI')[metric].idxmax(), :])
        plotting_df = pd.concat(max_dataframes, ignore_index=True)
        # Initialize plot
        x = "ROI"
        y = metric
        g = sns.catplot(
            data=plotting_df, kind="bar",
            x="ROI", y=metric, hue="Model",
            palette="dark", alpha=.6, height=6
        )
        g.set_xticklabels(rotation=30) 
        max_err = max(plotting_df["SEM"])
        # Get coordinates of patches, plot error bars
        x_coords = [p.get_x() + 0.5 * p.get_width() for p in g.axes.flat[0].patches]
        y_coords = [p.get_height() for p in g.axes.flat[0].patches]
        g.axes.flat[0].errorbar(x=x_coords, y=y_coords, yerr=plotting_df["SEM"], fmt="none", c="#808080")
        bar_width = g.axes.flat[0].patches[0].get_width()
        # Build bar-color to Model name dictionary  
        hue2name_dic = {p.get_fc(): g.legend.get_texts()[ii].get_text() for ii, p in enumerate(g.legend.get_patches())}
        # Get all data points (bar) and sort them
        name_x_y = [(hue2name_dic[p.get_fc()],p.get_x(),p.get_height()) for ii, p in enumerate(g.axes.flat[0].patches)]
        name_x_y_sorted = sorted(name_x_y, key=lambda element: (element[0], element[1]))
        # Get the names of the ROIs being plotted
        ROI_lst = [ROI.get_text() for ROI in g.ax.get_xaxis().get_ticklabels()]
        num_ROIs = len(ROI_lst)
        # Given ROI and Model return xy cooridinates
        pair2xy = {(ROI_lst[ii % num_ROIs],model) : (x,y) for ii,(model,x,y) in enumerate(name_x_y_sorted)}
        # add model comparison significance
        for pair in pairs:
            x1,y1 = pair2xy[pair[0]]
            x2,y2 = pair2xy[pair[1]]
            bar_height = max(y1,y2) + max_err/2 + 0.0005
            bar_tips = bar_height - 0.0002
            plt.plot(
                [x1+0.5*bar_width, x1+0.5*bar_width, x2+0.5*bar_width, x2+0.5*bar_width],
                [bar_tips, bar_height, bar_height, bar_tips], lw=1, c='k'
            )
            plt.text((x1 + x2+bar_width) * 0.5, bar_height+0.001, '*', ha='center', va='bottom', c='k')
        # Get a list of all significant R2 values compared to 0
        sig_list = [(row['ROI'],row['Model']) for index,row in plotting_df.iterrows() if row['Significance'] < 0.05]
        for sig in sig_list:
            x,y = pair2xy[sig]
            plt.text(x + bar_width* 0.5, 0.001, '*', ha='center', va='bottom', c='k')
        
        #num_models = len(g.legend.legend_handles)
        handles, labels = g.axes.flat[0].get_legend_handles_labels()
        num_models = len(handles)

        lncl = [plotting_df[plotting_df['ROI']==ROI]['LNC'].iloc[0] for ROI in ROI_lst]
        uncl = [plotting_df[plotting_df['ROI']==ROI]['UNC'].iloc[0] for ROI in ROI_lst]
        label = 'Noise Ceiling'
        for ii,(unc,lnc) in enumerate(zip(uncl,lncl)):
            if unc == lnc:
                continue
<<<<<<< HEAD
            plt.hlines(y=unc,xmin=ii-0.5*bar_width*num_models,xmax=ii+0.5*bar_width*num_models,
                linewidth = 1 , color='k', linestyle='dashed' , label = label)
            label = ''
            plt.hlines(y=lnc,xmin=ii-0.5*bar_width*num_models,xmax=ii+0.5*bar_width*num_models,
=======
            plt.hline(y=unc,xmin=ii-0.5*bar_width*num_models,xmax=ii+0.5*bar_width*num_models,
                linewidth = 1 , color='k', linestyle='dashed' , label = label)
            label = ''
            plt.hline(y=lnc,xmin=ii-0.5*bar_width*num_models,xmax=ii+0.5*bar_width*num_models,
>>>>>>> b7057fe3
                linewidth = 1 , color='k', linestyle='dashed' , label = label)
        ##############
        handles, labels = g.axes.flat[0].get_legend_handles_labels()
        g.legend.remove()
        plt.legend(handles[1:]+[handles[0]],labels[1:]+[labels[0]],loc='center left', bbox_to_anchor=(1, 0.5),title='Models')
        g.despine(left=True)
<<<<<<< HEAD
        g.set_axis_labels("ROI", metric)
        g.fig.suptitle("Results of Evaluation",y=1.01)
        plt.show()
        return plotting_df
=======
        g.set_axis_labels("ROI", "$R^2$")
        g.fig.suptitle("Results of Evaluation")
        return plotting_df
    
    def plot(self, variant="best_layer"):
        """Depending on the variant it will plot the data

        Args:
            variant (str, optional): Which way to plot. Defaults to "best_layer".

        Returns:
            plotting_df: Pandas dataframe that has been used for plotting
        """

        if variant == "best_layer":
            plotting_df = self.plot_best_layer()
        else:
            raise NotImplementedError(f"Variant {variant} is not available. For now choose 'best_layer'.")
        return plotting_df

    def add_dataframe(self, dataframes):
        """If you want to add more dataframes to the plotting class

        Args:
            dataframes (list): List of pandas dataframes
        """
        for dataframe in dataframes:
            self.dataframes.append(dataframe)
>>>>>>> b7057fe3
<|MERGE_RESOLUTION|>--- conflicted
+++ resolved
@@ -90,55 +90,21 @@
         for ii,(unc,lnc) in enumerate(zip(uncl,lncl)):
             if unc == lnc:
                 continue
-<<<<<<< HEAD
+
             plt.hlines(y=unc,xmin=ii-0.5*bar_width*num_models,xmax=ii+0.5*bar_width*num_models,
                 linewidth = 1 , color='k', linestyle='dashed' , label = label)
             label = ''
             plt.hlines(y=lnc,xmin=ii-0.5*bar_width*num_models,xmax=ii+0.5*bar_width*num_models,
-=======
-            plt.hline(y=unc,xmin=ii-0.5*bar_width*num_models,xmax=ii+0.5*bar_width*num_models,
-                linewidth = 1 , color='k', linestyle='dashed' , label = label)
-            label = ''
-            plt.hline(y=lnc,xmin=ii-0.5*bar_width*num_models,xmax=ii+0.5*bar_width*num_models,
->>>>>>> b7057fe3
+
                 linewidth = 1 , color='k', linestyle='dashed' , label = label)
         ##############
         handles, labels = g.axes.flat[0].get_legend_handles_labels()
         g.legend.remove()
         plt.legend(handles[1:]+[handles[0]],labels[1:]+[labels[0]],loc='center left', bbox_to_anchor=(1, 0.5),title='Models')
         g.despine(left=True)
-<<<<<<< HEAD
+
         g.set_axis_labels("ROI", metric)
         g.fig.suptitle("Results of Evaluation",y=1.01)
         plt.show()
-        return plotting_df
-=======
-        g.set_axis_labels("ROI", "$R^2$")
-        g.fig.suptitle("Results of Evaluation")
-        return plotting_df
-    
-    def plot(self, variant="best_layer"):
-        """Depending on the variant it will plot the data
-
-        Args:
-            variant (str, optional): Which way to plot. Defaults to "best_layer".
-
-        Returns:
-            plotting_df: Pandas dataframe that has been used for plotting
-        """
-
-        if variant == "best_layer":
-            plotting_df = self.plot_best_layer()
-        else:
-            raise NotImplementedError(f"Variant {variant} is not available. For now choose 'best_layer'.")
-        return plotting_df
-
-    def add_dataframe(self, dataframes):
-        """If you want to add more dataframes to the plotting class
-
-        Args:
-            dataframes (list): List of pandas dataframes
-        """
-        for dataframe in dataframes:
-            self.dataframes.append(dataframe)
->>>>>>> b7057fe3
+      
+        return plotting_df