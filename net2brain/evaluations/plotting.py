import matplotlib.pyplot as plt
import numpy as np
import pandas as pd
import seaborn as sns
import warnings
import re
import numpy as np
import matplotlib.pyplot as plt


warnings.simplefilter(action='ignore', category=FutureWarning)
plt.style.use('seaborn-v0_8-whitegrid')


class Plotting:
    """Class for plotting the results generated in the evaluation module."""

    def __init__(self, dataframes):
        """Initialization

        Args:
            dataframes (list or DataFrame): List of pandas dataframes or a single dataframe. 
        """
        if isinstance(dataframes, pd.DataFrame):
            self.dataframes = [dataframes]
        elif isinstance(dataframes, list) and all(isinstance(df, pd.DataFrame) for df in dataframes):
            self.dataframes = dataframes
        else:
            raise TypeError("The 'dataframes' argument must be either a DataFrame or a list of DataFrames.")

    def prepare_dataframe(self, dataframe, metric):
        """Prepare the dataframe with the necessary metric calculations."""
        if metric not in dataframe.columns:
            if metric == 'R2':
                dataframe['R2'] = dataframe['R']**2
                dataframe['LNC'] = dataframe['LNC']**2
                dataframe['UNC'] = dataframe['UNC']**2
            elif metric == 'R':
                dataframe['R'] = np.sqrt(dataframe['R2'])
                dataframe['LNC'] = np.sqrt(dataframe['LNC'])
                dataframe['UNC'] = np.sqrt(dataframe['UNC'])
        return dataframe



    def add_significance_markers(self, ax, plotting_df, metric, pairs):
        """Add significance markers based on individual significance."""
        for index, row in plotting_df.iterrows():
            if row['Significance'] < 0.05:
                x = ax.patches[index].get_x() + ax.patches[index].get_width() / 2
                y = ax.patches[index].get_height()
            ax.text(x, y + 0.01, '*', ha='center', va='bottom', c='k')


    def add_noise_ceiling(self, ax, plotting_df):
        """Add noise ceiling lines to the plot."""
        for index, row in plotting_df.iterrows():
            if np.isnan(row['LNC']) or np.isnan(row['UNC']):
                continue
            x = ax.patches[index].get_x()
            width = ax.patches[index].get_width()
            ax.hlines(y=row['LNC'], xmin=x, xmax=x+width, linewidth=1, color='k', linestyle='dashed')
            ax.hlines(y=row['UNC'], xmin=x, xmax=x+width, linewidth=1, color='k', linestyle='dashed')





    def plot(self, pairs=[], metric='R2'):
        max_dataframes = []
        for dataframe in self.dataframes:
            dataframe = self.prepare_dataframe(dataframe, metric)
            max_dataframes.append(dataframe.loc[dataframe.groupby('ROI')[metric].idxmax()])
        
        plotting_df = pd.concat(max_dataframes, ignore_index=True)

        # Extract numerical part from ROI names for sorting
<<<<<<< HEAD
        try:
            plotting_df['ROI_num'] = plotting_df['ROI'].str.extract('\((\d+)\)').astype(int)
            plotting_df = plotting_df.sort_values('ROI_num').reset_index(drop=True)
        except ValueError:
            plotting_df = plotting_df.sort_values('ROI').reset_index(drop=True)
=======
        plotting_df['ROI_num'] = plotting_df['ROI'].str.extract('(\d+)').astype(int)
        plotting_df.sort_values('ROI_num', inplace=True)
>>>>>>> 5d43ce96

        fig, ax = plt.subplots(figsize=(10, 6))

        # Use a predefined seaborn palette for nicer colors
        palette = sns.color_palette("tab10", n_colors=len(plotting_df['Model'].unique()))

        sns.barplot(data=plotting_df, x="ROI", y=metric, hue="Model", palette=palette, alpha=.6, ax=ax)
        ax.set_xticklabels(ax.get_xticklabels(), rotation=30)
        
        # Decorate the plot with error bars, significance markers, and noise ceiling
        self.decorate_plot(ax, plotting_df, metric, pairs)

        ax.set_title("R2 for best performing layer", fontsize=16)
        plt.subplots_adjust(right=0.85)
        plt.show()  # Ensure this is the only plt.show() in this function

        # Optionally return the DataFrame of best layers
        best_layers_df = plotting_df[['ROI', 'Model', 'Layer', metric]].drop_duplicates().reset_index(drop=True)
        return best_layers_df


    def decorate_plot(self, ax, plotting_df, metric, pairs):
        """Decorate the plot with error bars, significance markers, and noise ceiling."""
        for i, patch in enumerate(ax.patches):
            # Calculate the x position and height of the bar
            x = patch.get_x() + patch.get_width() / 2
            y = patch.get_height()
            
            # Adjust error bars to not go below zero
            if i < len(plotting_df):  # Ensure we're not exceeding the DataFrame's length
                row = plotting_df.iloc[i]
                lower_limit = max(y - row["SEM"], 0)  # Ensure the lower limit is not below 0
                upper_limit = y + row["SEM"]
                ax.errorbar(x, y, yerr=[[y-lower_limit], [upper_limit-y]], fmt='none', c='k', capsize=5)
            
                # Significance markers
                if row['Significance'] < 0.05:
                    ax.text(x, upper_limit, '*', ha='center', va='bottom', c='k')


        bar_width = ax.patches[0].get_width()
        for pair in pairs:
            # Extract ROI and Model from the pair tuples
            roi1, model1 = pair[0]
            roi2, model2 = pair[1]

            # Ensure that the pair is from the same ROI
            if roi1 == roi2:
                # Find the indices for the bars corresponding to the pair
                indices = plotting_df[(plotting_df['ROI'] == roi1) & (plotting_df['Model'].isin([model1, model2]))].index.tolist()

                if len(indices) == 2:  # Check if both bars are found
                    index1, index2 = indices

                    x1 = ax.patches[index1].get_x() + bar_width / 2
                    y1 = ax.patches[index1].get_height()
                    x2 = ax.patches[index2].get_x() + bar_width / 2
                    y2 = ax.patches[index2].get_height()

                    # Calculate the height and tips of the significance line
                    bar_height = max(y1, y2) + 0.05  # Adjusted for visibility
                    bar_tips = bar_height - 0.02  # Adjusted for visibility

                    # Draw the line and asterisk for significance
                    ax.plot([x1, x1, x2, x2], [bar_tips, bar_height, bar_height, bar_tips], lw=1, c='k')
                    ax.text((x1 + x2) / 2, bar_height + 0.02, '*', ha='center', va='bottom', c='k')
        

        # Noise ceiling
        self.add_noise_ceiling(ax, plotting_df)
    


    def plot_all_layers(self, metric='R2', columns_per_row=4, simplified_legend=False):
        for dataframe in self.dataframes:
            dataframe = self.prepare_dataframe(dataframe, metric)
        rois = pd.concat(self.dataframes)['ROI'].unique()
        n_rois = len(rois)
        rows = int(np.ceil((n_rois) / columns_per_row))

        fig, axes = plt.subplots(rows, columns_per_row, figsize=(columns_per_row * 9, rows * 4), squeeze=False)
        axes = axes.flatten()

        all_handles_labels = []

        for i, roi in enumerate(rois):
            ax = axes[i]
            roi_df = pd.concat([df[df['ROI'] == roi] for df in self.dataframes])

            try:
                roi_df['Layer_num'] = roi_df['Layer'].str.extract('\((\d+)\)').astype(int)
                roi_df = roi_df.sort_values(['Model', 'Layer_num']).reset_index(drop=True)
            except ValueError:
                roi_df = roi_df.sort_values(['Model', 'Layer']).reset_index(drop=True)

            models = roi_df['Model'].unique()
            layers = roi_df['Layer'].unique()
            n_models = len(models)
            n_layers = len(layers)

            bar_width = 0.4 / n_layers  # Adjusted bar width for less space between bars
            model_spacing = 0.1  # Adjusted spacing between models

            # Calculate positions for each bar and the middle position for each model's group
            model_positions = []
            current_pos = 0  # Start from zero and increment
            for j, model in enumerate(models):
                model_df = roi_df[roi_df['Model'] == model]
                model_layers = model_df['Layer'].unique()
                start_pos = current_pos  # Start position for this model group
                end_pos = start_pos + (len(model_layers) - 1) * bar_width
                middle_pos = (start_pos + end_pos) / 2
                model_positions.append(middle_pos)

                layer_colors = sns.dark_palette(sns.color_palette("tab10")[j % len(sns.color_palette("tab10"))], n_colors=len(model_layers) + 2)[1:-1]

                for k, layer in enumerate(model_layers):
                    layer_df = model_df[model_df['Layer'] == layer]
                    x_pos = start_pos + k * bar_width

                    if not layer_df.empty:
                        bar = ax.bar(x_pos, layer_df[metric].values, width=bar_width, label=f'{model} {layer}' if i == 0 else "", color=layer_colors[k])
                        ax.errorbar(x_pos, layer_df[metric].values, yerr=layer_df['SEM'].values, fmt='none', ecolor='black', capsize=5, capthick=2)

                        if layer_df['Significance'].values < 0.05:
                            ax.text(x_pos, layer_df[metric].values + layer_df['SEM'].values, '*', ha='center', va='bottom', color='black')

<<<<<<< HEAD

            if simplified_legend:
                # Collect a representative color for each model
                model_representative_colors = []
                for j, model in enumerate(models):
                    # Taking the midpoint color of the gradient for each model as a representative
                    representative_color = sns.dark_palette(sns.color_palette("tab10")[j % len(sns.color_palette("tab10"))], n_colors=len(layers) + 2)[len(layers) // 2]
                    model_representative_colors.append((representative_color, model))

                # Create custom patches for the legend
                legend_patches = [Patch(color=color, label=model) for color, model in model_representative_colors]

                # Add a note about gradient progression, if it's the first subplot
                if i == 0:
                    gradient_note = "Gradient: Early (darker) to Later (brighter) layers"
                    legend_patches.append(Patch(color='none', label=gradient_note))  # Invisible patch, just for adding the note

                legend_position = 'upper right'

                # Add the simplified legend to the current subplot, inside the plot area
                ax.legend(handles=legend_patches, loc=legend_position, fontsize='small', title='Models')

            # Set x-ticks to the middle of each model's group of bars
=======
                    current_pos = end_pos + model_spacing  # Update position for the next model group

            if i == 0:
                handles, labels = ax.get_legend_handles_labels()
                all_handles_labels.append((handles, labels))

>>>>>>> 5d43ce96
            ax.set_xticks(model_positions)
            ax.set_xticklabels(models, fontsize=14)
            ax.set_title(f'Correlation Analysis for {roi}', fontsize=14)
            ax.set_xlabel('Models with layers', fontsize=14)
            ax.set_ylabel('Correlation Coefficient (R)', fontsize=14)

        for j in range(i + 1, rows * columns_per_row):
            axes[j].axis('off')
<<<<<<< HEAD



        # Determine the number of columns for the legend based on the number of models
        legend_columns = n_models

        # Calculate the size of the legend subplot to match other subplots
        legend_ax = plt.subplot(rows, columns_per_row, rows * columns_per_row)  # Position the legend in the last subplot area

        if not simplified_legend:

            # Collect handles and labels for the legend from one of the plots
            handles, labels = axes[0].get_legend_handles_labels()
=======

        # Collect handles and labels for the legend
        if simplified_legend:
            for ax in axes[:n_rois]:
                # Add a textbox at the upper left position of each axis
                textstr = "Gradient: Early (darker) to Later (brighter) layers"
                props = dict(boxstyle='round', facecolor='white', edgecolor='black')
                ax.text(0.02, 0.95, textstr, transform=ax.transAxes, fontsize=12,
                        verticalalignment='top', bbox=props)



        else:
            handles, labels = zip(*all_handles_labels)
            handles = [h for sublist in handles for h in sublist]
            labels = [l for sublist in labels for l in sublist]
>>>>>>> 5d43ce96

            network_handles = {}
            for handle, label in zip(handles, labels):
                model_name = label.split()[0]
                if model_name not in network_handles:
                    network_handles[model_name] = []
                network_handles[model_name].append((handle, label))

            new_handles = []
            new_labels = []
            for model_name in sorted(network_handles.keys()):
                model_handles_labels = network_handles[model_name]
<<<<<<< HEAD
                try:
                    # Extract digits from labels like 'RDM_features_10.npz'
                    sorted_model_handles_labels = sorted(model_handles_labels, key=lambda x: int(re.search(r'\d+', x[1].split('_')[-1]).group()))
                except AttributeError:
                    # Some layers are not numbered (AttributeError: 'NoneType' object has no attribute 'group')
                    sorted_model_handles_labels = sorted(model_handles_labels, key=lambda x: x[1])
                for handle, label in sorted_model_handles_labels:
=======
                for handle, label in sorted(model_handles_labels, key=lambda x: int(re.search(r'\d+', x[1].split('_')[-1]).group())):
>>>>>>> 5d43ce96
                    new_handles.append(handle)
                    new_labels.append(label)

            legend_handles = new_handles
            legend_labels = new_labels
            legend_columns = n_models

            # Add a single legend at the bottom of the figure
            fig.legend(legend_handles, legend_labels, loc='upper center', ncol=legend_columns, fontsize=14, title='Model Layers', title_fontsize=14, bbox_to_anchor=(0.5, 0), bbox_transform=fig.transFigure)

        # Adjust layout to make space for the legend
        plt.tight_layout(rect=[0, 0, 1, 1])
        plt.show()














    def decorate_subplot(self, ax, df, metric):
        for i, patch in enumerate(ax.patches):
            x = patch.get_x() + patch.get_width() / 2
            height = patch.get_height()

            if height > 0:  # Ensure the bar has a positive height
                row = df.iloc[i % len(df)]  # Cycle through the DataFrame rows for each patch
                if row['Significance'] < 0.05:
                    ax.text(x, height, '*', ha='center', va='bottom', color='black')

                sem = row['SEM'] if height - row['SEM'] > 0 else height  # Prevent error bars from going below 0
                ax.errorbar(x, height, yerr=[[sem], [sem]], fmt='none', c='k', capsize=5)

        # Noise ceiling
        for unc, lnc in zip(df['UNC'], df['LNC']):
            ax.hlines(y=unc, xmin=ax.get_xlim()[0], xmax=ax.get_xlim()[1], colors='grey', linestyles='dashed', alpha=0.7)
            ax.hlines(y=lnc, xmin=ax.get_xlim()[0], xmax=ax.get_xlim()[1], colors='grey', linestyles='dotted', alpha=0.7)

        ax.set_ylim(bottom=0)  # Ensure the plot does not go below 0
        ax.legend([], [], frameon=False)


    def is_2d_array(self, value):
        """Check if the input value is a 2D numpy array."""
        return isinstance(value, np.ndarray) and len(value.shape) == 2

    def add_std_deviation(self, dataframe):
        """Add standard deviation to the dataframe if the values are 2D arrays."""
        dataframe['Std'] = dataframe["Values"].apply(lambda x: np.std(x, axis=0) if self.is_2d_array(x) else None)
        return dataframe


    def plotting_over_time(self, add_std=False):
        """Plotting line plots over time for each dataframe."""
        for dataframe in self.dataframes:
            self.add_std_deviation(dataframe)

            # Average 2D arrays over the first axis
            dataframe["Values_plotting"] = dataframe["Values"].apply(lambda x: np.mean(x, axis=0) if self.is_2d_array(x) else x)

            # Extract time points from the first entry
            sample_value = dataframe.iloc[0]["Values_plotting"]
            time_points = range(len(sample_value))

            # Define a color palette
            palette = sns.color_palette("husl", n_colors=len(dataframe)+2)

            # Initialize the plot
            plt.figure(figsize=(10, 6))
            sns.set(style="whitegrid")
            plt.style.use('ggplot')

            # Plot lines for each entry in the dataframe
            for index, row in dataframe.iterrows():
                name = row["Description"]
                values = row["Values_plotting"]
                std = row["Std"]
                color = palette[index]

                # Plot values with optional standard deviation shading
                plt.plot(time_points, values, label=name, color=color, linewidth=2)
                if add_std and std is not None:
                    plt.fill_between(time_points, values - std, values + std, color=color, alpha=0.2)

                # Plot significant time points below the x-axis
                if "Significance" in row:
                    sig_indices = [i for i, sig in enumerate(row["Significance"]) if sig < 0.01]
                    for i in sig_indices:
                        plt.hlines(y=-0.001 * (index + 1), xmin=time_points[i], xmax=time_points[i]+1, colors=color, linewidth=2)

            # Add dashed lines at 0 for x and y axes
            plt.axhline(0, color="black", linestyle="--")
            plt.axvline(0, color="black", linestyle="--")

            # Set labels and title
            plt.xlabel("Time (ms)")
            plt.ylabel("Measure")
            plt.title("Time Series Analysis Results")

            # Add legend and show plot
            plt.legend()
            plt.show()<|MERGE_RESOLUTION|>--- conflicted
+++ resolved
@@ -75,16 +75,11 @@
         plotting_df = pd.concat(max_dataframes, ignore_index=True)
 
         # Extract numerical part from ROI names for sorting
-<<<<<<< HEAD
         try:
             plotting_df['ROI_num'] = plotting_df['ROI'].str.extract('\((\d+)\)').astype(int)
             plotting_df = plotting_df.sort_values('ROI_num').reset_index(drop=True)
         except ValueError:
             plotting_df = plotting_df.sort_values('ROI').reset_index(drop=True)
-=======
-        plotting_df['ROI_num'] = plotting_df['ROI'].str.extract('(\d+)').astype(int)
-        plotting_df.sort_values('ROI_num', inplace=True)
->>>>>>> 5d43ce96
 
         fig, ax = plt.subplots(figsize=(10, 6))
 
@@ -155,7 +150,7 @@
 
         # Noise ceiling
         self.add_noise_ceiling(ax, plotting_df)
-    
+
 
 
     def plot_all_layers(self, metric='R2', columns_per_row=4, simplified_legend=False):
@@ -212,38 +207,12 @@
                         if layer_df['Significance'].values < 0.05:
                             ax.text(x_pos, layer_df[metric].values + layer_df['SEM'].values, '*', ha='center', va='bottom', color='black')
 
-<<<<<<< HEAD
-
-            if simplified_legend:
-                # Collect a representative color for each model
-                model_representative_colors = []
-                for j, model in enumerate(models):
-                    # Taking the midpoint color of the gradient for each model as a representative
-                    representative_color = sns.dark_palette(sns.color_palette("tab10")[j % len(sns.color_palette("tab10"))], n_colors=len(layers) + 2)[len(layers) // 2]
-                    model_representative_colors.append((representative_color, model))
-
-                # Create custom patches for the legend
-                legend_patches = [Patch(color=color, label=model) for color, model in model_representative_colors]
-
-                # Add a note about gradient progression, if it's the first subplot
-                if i == 0:
-                    gradient_note = "Gradient: Early (darker) to Later (brighter) layers"
-                    legend_patches.append(Patch(color='none', label=gradient_note))  # Invisible patch, just for adding the note
-
-                legend_position = 'upper right'
-
-                # Add the simplified legend to the current subplot, inside the plot area
-                ax.legend(handles=legend_patches, loc=legend_position, fontsize='small', title='Models')
-
-            # Set x-ticks to the middle of each model's group of bars
-=======
                     current_pos = end_pos + model_spacing  # Update position for the next model group
 
             if i == 0:
                 handles, labels = ax.get_legend_handles_labels()
                 all_handles_labels.append((handles, labels))
 
->>>>>>> 5d43ce96
             ax.set_xticks(model_positions)
             ax.set_xticklabels(models, fontsize=14)
             ax.set_title(f'Correlation Analysis for {roi}', fontsize=14)
@@ -252,21 +221,6 @@
 
         for j in range(i + 1, rows * columns_per_row):
             axes[j].axis('off')
-<<<<<<< HEAD
-
-
-
-        # Determine the number of columns for the legend based on the number of models
-        legend_columns = n_models
-
-        # Calculate the size of the legend subplot to match other subplots
-        legend_ax = plt.subplot(rows, columns_per_row, rows * columns_per_row)  # Position the legend in the last subplot area
-
-        if not simplified_legend:
-
-            # Collect handles and labels for the legend from one of the plots
-            handles, labels = axes[0].get_legend_handles_labels()
-=======
 
         # Collect handles and labels for the legend
         if simplified_legend:
@@ -283,7 +237,6 @@
             handles, labels = zip(*all_handles_labels)
             handles = [h for sublist in handles for h in sublist]
             labels = [l for sublist in labels for l in sublist]
->>>>>>> 5d43ce96
 
             network_handles = {}
             for handle, label in zip(handles, labels):
@@ -296,7 +249,6 @@
             new_labels = []
             for model_name in sorted(network_handles.keys()):
                 model_handles_labels = network_handles[model_name]
-<<<<<<< HEAD
                 try:
                     # Extract digits from labels like 'RDM_features_10.npz'
                     sorted_model_handles_labels = sorted(model_handles_labels, key=lambda x: int(re.search(r'\d+', x[1].split('_')[-1]).group()))
@@ -304,9 +256,6 @@
                     # Some layers are not numbered (AttributeError: 'NoneType' object has no attribute 'group')
                     sorted_model_handles_labels = sorted(model_handles_labels, key=lambda x: x[1])
                 for handle, label in sorted_model_handles_labels:
-=======
-                for handle, label in sorted(model_handles_labels, key=lambda x: int(re.search(r'\d+', x[1].split('_')[-1]).group())):
->>>>>>> 5d43ce96
                     new_handles.append(handle)
                     new_labels.append(label)
 
@@ -320,18 +269,6 @@
         # Adjust layout to make space for the legend
         plt.tight_layout(rect=[0, 0, 1, 1])
         plt.show()
-
-
-
-
-
-
-
-
-
-
-
-
 
 
     def decorate_subplot(self, ax, df, metric):
