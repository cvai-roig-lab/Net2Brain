import matplotlib.pyplot as plt
import numpy as np
import pandas as pd
import seaborn as sns
import warnings
import re
import numpy as np
import matplotlib.pyplot as plt


warnings.simplefilter(action='ignore', category=FutureWarning)
plt.style.use('seaborn-v0_8-whitegrid')


class Plotting:
    """Class for plotting the results generated in the evaluation module."""

    def __init__(self, dataframes):
        """Initialization

        Args:
            dataframes (list or DataFrame): List of pandas dataframes or a single dataframe. 
        """
        if isinstance(dataframes, pd.DataFrame):
            self.dataframes = [dataframes]
        elif isinstance(dataframes, list) and all(isinstance(df, pd.DataFrame) for df in dataframes):
            self.dataframes = dataframes
        else:
            raise TypeError("The 'dataframes' argument must be either a DataFrame or a list of DataFrames.")

    def prepare_dataframe(self, dataframe, metric):
        """Prepare the dataframe with the necessary metric calculations."""
        if metric not in dataframe.columns:
            if metric == 'R2':
                dataframe['R2'] = dataframe['R']**2
                dataframe['LNC'] = dataframe['LNC']**2
                dataframe['UNC'] = dataframe['UNC']**2
            elif metric == 'R':
                dataframe['R'] = np.sqrt(dataframe['R2'])
                dataframe['LNC'] = np.sqrt(dataframe['LNC'])
                dataframe['UNC'] = np.sqrt(dataframe['UNC'])
        return dataframe


    def get_patch_index(self, ax, n_rois, index):
        return index * n_rois % len(ax.patches) + index * n_rois // len(ax.patches)


    def add_significance_markers(self, ax, plotting_df, metric, pairs):
        """Add significance markers based on individual significance."""
        n_rois = plotting_df["ROI"].nunique()
        for index, row in plotting_df.iterrows():
            if row['Significance'] < 0.05:
                patch = ax.patches[self.get_patch_index(ax, n_rois, index)]
                x = patch.get_x() + patch.get_width() / 2
                y = patch.get_height()
            ax.text(x, y + 0.01, '*', ha='center', va='bottom', c='k')


    def add_noise_ceiling(self, ax, plotting_df):
        """Add noise ceiling lines to the plot."""
        n_rois = plotting_df["ROI"].nunique()
        for index, row in plotting_df.iterrows():
            if np.isnan(row["LNC"]) or np.isnan(row["UNC"]):
                continue
            patch = ax.patches[self.get_patch_index(ax, n_rois, index)]
            x = patch.get_x()
            width = patch.get_width()
            ax.hlines(y=row["LNC"], xmin=x, xmax=x + width, linewidth=1, color="k", linestyle="dashed")
            ax.hlines(y=row["UNC"], xmin=x, xmax=x + width, linewidth=1, color="k", linestyle="dashed")


    def plot(self, pairs=[], metric='R2'):
        max_dataframes = []
        for dataframe in self.dataframes:
            dataframe = self.prepare_dataframe(dataframe, metric)
            max_dataframes.append(dataframe.loc[dataframe.groupby('ROI')[metric].idxmax()])
        
        plotting_df = pd.concat(max_dataframes, ignore_index=True)

        # Get model order before the ROI sorting
        model_order = plotting_df['Model'].unique()
        plotting_df['CustomOrder'] = plotting_df['Model'].map({model: i for i, model in enumerate(model_order)})
        # Extract numerical part from ROI names for sorting
        try:
            plotting_df['ROI_num'] = plotting_df['ROI'].str.extract('\((\d+)\)').astype(int)
<<<<<<< HEAD
            plotting_df = plotting_df.sort_values('ROI_num').reset_index(drop=True)
        except ValueError:
            plotting_df = plotting_df.sort_values('ROI').reset_index(drop=True)
=======
            plotting_df = plotting_df.sort_values(by=['ROI_num', 'CustomOrder']).reset_index(drop=True)
        except ValueError:
            plotting_df = plotting_df.sort_values(by=['ROI', 'CustomOrder']).reset_index(drop=True)
        plotting_df.drop('CustomOrder', axis=1, inplace=True)
>>>>>>> e9f8711e

        fig, ax = plt.subplots(figsize=(10, 6))

        # Use a predefined seaborn palette for nicer colors
        palette = sns.color_palette("tab10", n_colors=len(plotting_df['Model'].unique()))

        sns.barplot(data=plotting_df, x="ROI", y=metric, hue="Model", palette=palette, alpha=.6, ax=ax)
        ax.set_xticklabels(ax.get_xticklabels(), rotation=30)
        
        # Decorate the plot with error bars, significance markers, and noise ceiling
        self.decorate_plot(ax, plotting_df, metric, pairs)

        ax.set_title("R2 for best performing layer", fontsize=16)
        plt.subplots_adjust(right=0.85)
        plt.show()  # Ensure this is the only plt.show() in this function

        # Optionally return the DataFrame of best layers
        best_layers_df = plotting_df[['ROI', 'Model', 'Layer', metric]].drop_duplicates().reset_index(drop=True)
        return best_layers_df


    def decorate_plot(self, ax, plotting_df, metric, pairs):
        """Decorate the plot with error bars, significance markers, and noise ceiling."""
        n_rois = plotting_df["ROI"].nunique()
        for index, row in plotting_df.iterrows():
            patch = ax.patches[self.get_patch_index(ax, n_rois, index)]
            x = patch.get_x()
            width = patch.get_width()
            x_middle = x + width / 2
            y = patch.get_height()
            lower_limit = max(y - row["SEM"], 0)
            upper_limit = y + row["SEM"]
            ax.errorbar(x_middle, y, yerr=[[y - lower_limit], [upper_limit - y]], fmt=" ", c="k", capsize=width)
            if row["Significance"] < 0.05:
                ax.text(x_middle, upper_limit, "*", ha="center", va="bottom", c="k")

        bar_width = ax.patches[0].get_width()
        for pair in pairs:
            # Extract ROI and Model from the pair tuples
            roi1, model1 = pair[0]
            roi2, model2 = pair[1]

            # Ensure that the pair is from the same ROI
            if roi1 == roi2:
                # Find the indices for the bars corresponding to the pair
                indices = plotting_df[(plotting_df['ROI'] == roi1) & (plotting_df['Model'].isin([model1, model2]))].index.tolist()

                if len(indices) == 2:  # Check if both bars are found
                    index1, index2 = indices
                    patch1 = ax.patches[self.get_patch_index(ax, n_rois, index1)]
                    patch2 = ax.patches[self.get_patch_index(ax, n_rois, index2)]

                    x1 = patch1.get_x() + bar_width / 2
                    y1 = patch1.get_height()
                    x2 = patch2.get_x() + bar_width / 2
                    y2 = patch2.get_height()

                    # Calculate the height and tips of the significance line
                    bar_height = max(y1, y2) + 0.05  # Adjusted for visibility
                    bar_tips = bar_height - 0.02  # Adjusted for visibility

                    # Draw the line and asterisk for significance
                    ax.plot([x1, x1, x2, x2], [bar_tips, bar_height, bar_height, bar_tips], lw=1, c='k')
                    ax.text((x1 + x2) / 2, bar_height + 0.02, '*', ha='center', va='bottom', c='k')

        # Noise ceiling
        self.add_noise_ceiling(ax, plotting_df)



    def plot_all_layers(self, metric='R2', columns_per_row=4, simplified_legend=False):
        for dataframe in self.dataframes:
            dataframe = self.prepare_dataframe(dataframe, metric)
        rois = pd.concat(self.dataframes)['ROI'].unique()
        n_rois = len(rois)
        rows = int(np.ceil((n_rois) / columns_per_row))

        fig, axes = plt.subplots(rows, columns_per_row, figsize=(columns_per_row * 9, rows * 4), squeeze=False)
        axes = axes.flatten()

        all_handles_labels = []

        for i, roi in enumerate(rois):
            ax = axes[i]
            roi_df = pd.concat([df[df['ROI'] == roi] for df in self.dataframes])

            try:
                roi_df['Layer_num'] = roi_df['Layer'].str.extract('\((\d+)\)').astype(int)
                roi_df = roi_df.sort_values(['Model', 'Layer_num']).reset_index(drop=True)
            except ValueError:
                roi_df = roi_df.sort_values(['Model', 'Layer']).reset_index(drop=True)

            models = roi_df['Model'].unique()
            layers = roi_df['Layer'].unique()
            n_models = len(models)
            n_layers = len(layers)

            bar_width = 0.4 / n_layers  # Adjusted bar width for less space between bars
            model_spacing = 0.1  # Adjusted spacing between models

            # Calculate positions for each bar and the middle position for each model's group
            model_positions = []
            current_pos = 0  # Start from zero and increment
            for j, model in enumerate(models):
                model_df = roi_df[roi_df['Model'] == model]
                model_layers = model_df['Layer'].unique()
                start_pos = current_pos  # Start position for this model group
                end_pos = start_pos + (len(model_layers) - 1) * bar_width
                middle_pos = (start_pos + end_pos) / 2
                model_positions.append(middle_pos)

                layer_colors = sns.dark_palette(sns.color_palette("tab10")[j % len(sns.color_palette("tab10"))], n_colors=len(model_layers) + 2)[1:-1]

                for k, layer in enumerate(model_layers):
                    layer_df = model_df[model_df['Layer'] == layer]
                    x_pos = start_pos + k * bar_width

                    if not layer_df.empty:
                        bar = ax.bar(x_pos, layer_df[metric].values, width=bar_width, label=f'{model} {layer}' if i == 0 else "", color=layer_colors[k])
                        ax.errorbar(x_pos, layer_df[metric].values, yerr=layer_df['SEM'].values, fmt='none', ecolor='black', capsize=5, capthick=2)

                        if layer_df['Significance'].values < 0.05:
                            ax.text(x_pos, layer_df[metric].values + layer_df['SEM'].values, '*', ha='center', va='bottom', color='black')

<<<<<<< HEAD

            if simplified_legend:
                # Collect a representative color for each model
                model_representative_colors = []
                for j, model in enumerate(models):
                    # Taking the midpoint color of the gradient for each model as a representative
                    representative_color = sns.dark_palette(sns.color_palette("tab10")[j % len(sns.color_palette("tab10"))], n_colors=len(layers) + 2)[len(layers) // 2]
                    model_representative_colors.append((representative_color, model))

                # Create custom patches for the legend
                legend_patches = [Patch(color=color, label=model) for color, model in model_representative_colors]

                # Add a note about gradient progression, if it's the first subplot
                if i == 0:
                    gradient_note = "Gradient: Early (darker) to Later (brighter) layers"
                    legend_patches.append(Patch(color='none', label=gradient_note))  # Invisible patch, just for adding the note

                legend_position = 'upper right'

                # Add the simplified legend to the current subplot, inside the plot area
                ax.legend(handles=legend_patches, loc=legend_position, fontsize='small', title='Models')

            # Set x-ticks to the middle of each model's group of bars
=======
                    current_pos = end_pos + model_spacing  # Update position for the next model group

            if i == 0:
                handles, labels = ax.get_legend_handles_labels()
                all_handles_labels.append((handles, labels))

>>>>>>> e9f8711e
            ax.set_xticks(model_positions)
            ax.set_xticklabels(models, fontsize=14)
            ax.set_title(f'Correlation Analysis for {roi}', fontsize=14)
            ax.set_xlabel('Models with layers', fontsize=14)
            ax.set_ylabel('Correlation Coefficient (R)', fontsize=14)

        for j in range(i + 1, rows * columns_per_row):
            axes[j].axis('off')
<<<<<<< HEAD



        # Determine the number of columns for the legend based on the number of models
        legend_columns = n_models

        # Calculate the size of the legend subplot to match other subplots
        legend_ax = plt.subplot(rows, columns_per_row, rows * columns_per_row)  # Position the legend in the last subplot area

        if not simplified_legend:

            # Collect handles and labels for the legend from one of the plots
            handles, labels = axes[0].get_legend_handles_labels()
=======
>>>>>>> e9f8711e

        # Collect handles and labels for the legend
        if simplified_legend:
            for ax in axes[:n_rois]:
                # Add a textbox at the upper left position of each axis
                textstr = "Gradient: Early (darker) to Later (brighter) layers"
                props = dict(boxstyle='round', facecolor='white', edgecolor='black')
                ax.text(0.02, 0.95, textstr, transform=ax.transAxes, fontsize=12,
                        verticalalignment='top', bbox=props)



        else:
            handles, labels = zip(*all_handles_labels)
            handles = [h for sublist in handles for h in sublist]
            labels = [l for sublist in labels for l in sublist]

            network_handles = {}
            for handle, label in zip(handles, labels):
                model_name = label.split()[0]
                if model_name not in network_handles:
                    network_handles[model_name] = []
                network_handles[model_name].append((handle, label))

            new_handles = []
            new_labels = []
            for model_name in sorted(network_handles.keys()):
                model_handles_labels = network_handles[model_name]
                try:
                    # Extract digits from labels like 'RDM_features_10.npz'
                    sorted_model_handles_labels = sorted(model_handles_labels, key=lambda x: int(re.search(r'\d+', x[1].split('_')[-1]).group()))
                except AttributeError:
                    # Some layers are not numbered (AttributeError: 'NoneType' object has no attribute 'group')
                    sorted_model_handles_labels = sorted(model_handles_labels, key=lambda x: x[1])
                for handle, label in sorted_model_handles_labels:
                    new_handles.append(handle)
                    new_labels.append(label)

            legend_handles = new_handles
            legend_labels = new_labels
            legend_columns = n_models

            # Add a single legend at the bottom of the figure
            fig.legend(legend_handles, legend_labels, loc='upper center', ncol=legend_columns, fontsize=14, title='Model Layers', title_fontsize=14, bbox_to_anchor=(0.5, 0), bbox_transform=fig.transFigure)

        # Adjust layout to make space for the legend
        plt.tight_layout(rect=[0, 0, 1, 1])
        plt.show()


    def decorate_subplot(self, ax, df, metric):
        n_rois = df["ROI"].nunique()
        for index, row in df.iterrows():
            patch = ax.patches[self.get_patch_index(ax, n_rois, index)]
            x = patch.get_x()
            width = patch.get_width()
            x_middle = x + width / 2
            height = patch.get_height()

            if height > 0:
                if row['Significance'] < 0.05:
                    ax.text(x_middle, height, '*', ha='center', va='bottom', color='black')

                sem = row['SEM'] if height - row['SEM'] > 0 else height  # Prevent error bars from going below 0
                ax.errorbar(x_middle, height, yerr=[[sem], [sem]], fmt='none', c='k', capsize=width)

        # Noise ceiling
        for unc, lnc in zip(df['UNC'], df['LNC']):
            ax.hlines(y=unc, xmin=ax.get_xlim()[0], xmax=ax.get_xlim()[1], colors='grey', linestyles='dashed', alpha=0.7)
            ax.hlines(y=lnc, xmin=ax.get_xlim()[0], xmax=ax.get_xlim()[1], colors='grey', linestyles='dotted', alpha=0.7)

        ax.set_ylim(bottom=0)  # Ensure the plot does not go below 0
        ax.legend([], [], frameon=False)


    def is_2d_array(self, value):
        """Check if the input value is a 2D numpy array."""
        return isinstance(value, np.ndarray) and len(value.shape) == 2

    def add_std_deviation(self, dataframe):
        """Add standard deviation to the dataframe if the values are 2D arrays."""
        dataframe['Std'] = dataframe["Values"].apply(lambda x: np.std(x, axis=0) if self.is_2d_array(x) else None)
        return dataframe


    def plotting_over_time(self, add_std=False):
        """Plotting line plots over time for each dataframe."""
        for dataframe in self.dataframes:
            self.add_std_deviation(dataframe)

            # Average 2D arrays over the first axis
            dataframe["Values_plotting"] = dataframe["Values"].apply(lambda x: np.mean(x, axis=0) if self.is_2d_array(x) else x)

            # Extract time points from the first entry
            sample_value = dataframe.iloc[0]["Values_plotting"]
            time_points = range(len(sample_value))

            # Define a color palette
            palette = sns.color_palette("husl", n_colors=len(dataframe)+2)

            # Initialize the plot
            plt.figure(figsize=(10, 6))
            sns.set(style="whitegrid")
            plt.style.use('ggplot')

            # Plot lines for each entry in the dataframe
            for index, row in dataframe.iterrows():
                name = row["Description"]
                values = row["Values_plotting"]
                std = row["Std"]
                color = palette[index]

                # Plot values with optional standard deviation shading
                plt.plot(time_points, values, label=name, color=color, linewidth=2)
                if add_std and std is not None:
                    plt.fill_between(time_points, values - std, values + std, color=color, alpha=0.2)

                # Plot significant time points below the x-axis
                if "Significance" in row:
                    sig_indices = [i for i, sig in enumerate(row["Significance"]) if sig < 0.01]
                    for i in sig_indices:
                        plt.hlines(y=-0.001 * (index + 1), xmin=time_points[i], xmax=time_points[i]+1, colors=color, linewidth=2)

            # Add dashed lines at 0 for x and y axes
            plt.axhline(0, color="black", linestyle="--")
            plt.axvline(0, color="black", linestyle="--")

            # Set labels and title
            plt.xlabel("Time (ms)")
            plt.ylabel("Measure")
            plt.title("Time Series Analysis Results")

            # Add legend and show plot
            plt.legend()
            plt.show()<|MERGE_RESOLUTION|>--- conflicted
+++ resolved
@@ -84,16 +84,10 @@
         # Extract numerical part from ROI names for sorting
         try:
             plotting_df['ROI_num'] = plotting_df['ROI'].str.extract('\((\d+)\)').astype(int)
-<<<<<<< HEAD
-            plotting_df = plotting_df.sort_values('ROI_num').reset_index(drop=True)
-        except ValueError:
-            plotting_df = plotting_df.sort_values('ROI').reset_index(drop=True)
-=======
             plotting_df = plotting_df.sort_values(by=['ROI_num', 'CustomOrder']).reset_index(drop=True)
         except ValueError:
             plotting_df = plotting_df.sort_values(by=['ROI', 'CustomOrder']).reset_index(drop=True)
         plotting_df.drop('CustomOrder', axis=1, inplace=True)
->>>>>>> e9f8711e
 
         fig, ax = plt.subplots(figsize=(10, 6))
 
@@ -218,38 +212,12 @@
                         if layer_df['Significance'].values < 0.05:
                             ax.text(x_pos, layer_df[metric].values + layer_df['SEM'].values, '*', ha='center', va='bottom', color='black')
 
-<<<<<<< HEAD
-
-            if simplified_legend:
-                # Collect a representative color for each model
-                model_representative_colors = []
-                for j, model in enumerate(models):
-                    # Taking the midpoint color of the gradient for each model as a representative
-                    representative_color = sns.dark_palette(sns.color_palette("tab10")[j % len(sns.color_palette("tab10"))], n_colors=len(layers) + 2)[len(layers) // 2]
-                    model_representative_colors.append((representative_color, model))
-
-                # Create custom patches for the legend
-                legend_patches = [Patch(color=color, label=model) for color, model in model_representative_colors]
-
-                # Add a note about gradient progression, if it's the first subplot
-                if i == 0:
-                    gradient_note = "Gradient: Early (darker) to Later (brighter) layers"
-                    legend_patches.append(Patch(color='none', label=gradient_note))  # Invisible patch, just for adding the note
-
-                legend_position = 'upper right'
-
-                # Add the simplified legend to the current subplot, inside the plot area
-                ax.legend(handles=legend_patches, loc=legend_position, fontsize='small', title='Models')
-
-            # Set x-ticks to the middle of each model's group of bars
-=======
                     current_pos = end_pos + model_spacing  # Update position for the next model group
 
             if i == 0:
                 handles, labels = ax.get_legend_handles_labels()
                 all_handles_labels.append((handles, labels))
 
->>>>>>> e9f8711e
             ax.set_xticks(model_positions)
             ax.set_xticklabels(models, fontsize=14)
             ax.set_title(f'Correlation Analysis for {roi}', fontsize=14)
@@ -258,22 +226,6 @@
 
         for j in range(i + 1, rows * columns_per_row):
             axes[j].axis('off')
-<<<<<<< HEAD
-
-
-
-        # Determine the number of columns for the legend based on the number of models
-        legend_columns = n_models
-
-        # Calculate the size of the legend subplot to match other subplots
-        legend_ax = plt.subplot(rows, columns_per_row, rows * columns_per_row)  # Position the legend in the last subplot area
-
-        if not simplified_legend:
-
-            # Collect handles and labels for the legend from one of the plots
-            handles, labels = axes[0].get_legend_handles_labels()
-=======
->>>>>>> e9f8711e
 
         # Collect handles and labels for the legend
         if simplified_legend:
