--- conflicted
+++ resolved
@@ -4,34 +4,21 @@
 import warnings
 import numpy as np
 import pandas as pd
-<<<<<<< HEAD
-from sklearn.model_selection import train_test_split
-from sklearn.decomposition import IncrementalPCA
-from sklearn.linear_model import LinearRegression
+from tqdm import tqdm
 from scipy.stats import pearsonr, spearmanr, ttest_1samp, sem
-import warnings
-=======
-from tqdm import tqdm
-from scipy.stats import pearsonr, ttest_1samp, sem
 from sklearn.model_selection import train_test_split, GridSearchCV, ShuffleSplit, cross_val_score
 from sklearn.decomposition import IncrementalPCA
 from sklearn.linear_model import LinearRegression, Ridge
 from sklearn.preprocessing import StandardScaler
->>>>>>> 73aae93f
-
 from net2brain.evaluations.eval_helper import sq
 
-<<<<<<< HEAD
-
-def aggregate_df_by_layer(df):
-=======
+
 def get_npy_files(input_path):
->>>>>>> 73aae93f
-    """
-    Returns a list of .npy files from the given input, which can be a single file, 
-    a list of files, or a folder. If the input is a folder, it retrieves all .npy 
-    files in that folder. If the input is a list of files or folders, it filters out 
-    the folders and returns only .npy files. A warning is raised if folders are present 
+    """
+    Returns a list of .npy files from the given input, which can be a single file,
+    a list of files, or a folder. If the input is a folder, it retrieves all .npy
+    files in that folder. If the input is a list of files or folders, it filters out
+    the folders and returns only .npy files. A warning is raised if folders are present
     in the input list.
 
     Parameters:
@@ -55,7 +42,7 @@
     # Raise warning if there are folders in the input list
     if folders:
         warnings.warn("Ignoring folders in the list.")
-    
+
     # If input contains a folder, add its .npy files to the list
     for folder in folders:
         files.extend([os.path.join(folder, f) for f in os.listdir(folder) if f.endswith('.npy')])
@@ -65,14 +52,14 @@
 
     if not npy_files:
         raise ValueError("No valid .npy files found.")
-    
+
     return npy_files
 
 
 
 def average_df_across_layers(dataframes):
     """Function to average correlation values across layers and recalculate significance"""
-    
+
     # Concatenate all DataFrames together for averaging across the 'Layer' dimension
     combined_df = pd.concat(dataframes)
 
@@ -138,7 +125,8 @@
     return num_layers, layer_list, num_condns
 
 
-def encode_layer(layer_id, batch_size, trn_Idx, tst_Idx, feat_path, avg_across_feat, n_components=100):
+def encode_layer(layer_id, batch_size, trn_Idx, tst_Idx, feat_path, avg_across_feat, n_components=100,
+                 mem_mode='performance'):
     """
     Encodes the layer activations using IncrementalPCA or Ridge Regression, for both training and test sets.
 
@@ -151,30 +139,23 @@
     - feat_path (str): Path to the directory containing npz files with model features.
     - avg_across_feat (bool): Whether to average across features.
     - n_components (int): Number of components for PCA.
-
+    - mem_mode (str): 'saver' or 'performance'; Choose 'saver' if you have large features or small RAM,
+        otherwise leave 'performance' as default.
     Returns:
     - metric_trn (numpy.ndarray): Encoded features of the training set.
     - metric_tst (numpy.ndarray): Encoded features of the test set.
     """
-<<<<<<< HEAD
-    feat_files = glob.glob(feat_path + '/*.npz')
-    feat_files.sort()  # Ensure consistent order
-
-    # Load a sample feature to check its dimensions after processing
-    sample_feat = np.load(feat_files[0], allow_pickle=True)[layer_id]
-    processed_sample_feat = sample_feat.flatten()
-=======
-    
+
     activations = []
     feat_files = glob.glob(feat_path+'/*.npz')
     feat_files.sort()
-    
+
     pca = IncrementalPCA(n_components=n_components, batch_size=batch_size)
- 
+
     # Train encoding
     for jj, ii in enumerate(trn_Idx):
         feat = np.load(feat_files[ii], allow_pickle=True)  # get activations of the current layer
-        
+
         if avg_across_feat:
             new_activation = np.mean(feat[layer_id], axis=1).flatten()
         else:
@@ -183,68 +164,53 @@
         if activations and new_activation.shape != activations[-1].shape:
             raise ValueError("Elements in activations do not have the same shape. "
                              "Please set 'avg_across_feat' to True to average across features.")
-        
+
         activations.append(new_activation)  # collect in a list
-            
-        if ((jj + 1) % batch_size) == 0:
-            pca.partial_fit(np.stack(activations[-batch_size:], axis=0))
-
-    activations = np.stack(activations, axis=0)
->>>>>>> 73aae93f
-
-    metric_trn = pca.transform(activations)
-
-<<<<<<< HEAD
-    if use_pca:
-        pca = IncrementalPCA(n_components=n_components, batch_size=batch_size)
-        activations = []
-        for jj,ii in enumerate(trn_Idx):  # for each datafile for the current layer
-            feat = np.load(feat_files[ii], allow_pickle=True)  # get activations of the current layer
-            activations.append(feat[layer_id].flatten())
-        
-            # Partially fit the PCA model in batches
-            # TODO: Takes too much time, maybe fit only on a subset sample???
-            if ((jj + 1) % batch_size) == 0 or (jj + 1) == len(trn_Idx):
-                pca.partial_fit(np.stack(activations, axis=0))
+
+        if ((jj + 1) % batch_size) == 0 or (jj + 1) == len(trn_Idx):
+            # last batch might not be the same size
+            effective_batch_size = batch_size if jj != len(trn_Idx) - 1 else len(trn_Idx) % batch_size
+            pca.partial_fit(np.stack(activations[-effective_batch_size:], axis=0))
+            if mem_mode == 'saver':
+                # in saver mode, only fit and don't save activations in memory
                 del activations
-                # activations = []
-                break  # hacky - only temporary
-
+                activations = []
+
+    if mem_mode == 'saver':
         transformed_activations = []
-        for ii in trn_Idx:  # for each datafile for the current layer
-            feat = np.load(feat_files[ii], allow_pickle=True)  # get activations of the current layer
-            # Transform the training set using the trained PCA model
-            transformed_activations.append(pca.transform(feat[layer_id].flatten().reshape(1, -1)))
-        pca_trn = np.concatenate(transformed_activations, axis=0)
-        
-        # Repeat the process for the test set
-        transformed_activations = []
-        for ii in tst_Idx:  # for each datafile for the current layer
-            feat = np.load(feat_files[ii], allow_pickle=True)  # get activations of the current layer
-            transformed_activations.append(pca.transform(feat[layer_id].flatten().reshape(1, -1)))
-        pca_tst = np.concatenate(transformed_activations, axis=0)
+        for ii in trn_Idx:
+            feat = np.load(feat_files[ii], allow_pickle=True)
+
+            if avg_across_feat:
+                new_activation = np.mean(feat[layer_id], axis=1).flatten()
+            else:
+                new_activation = feat[layer_id].flatten()
+
+            # transform one at a time to only have a lightweight list in memory
+            transformed_activations.append(pca.transform(new_activation.reshape(1, -1)))
+
+        metric_trn = np.concatenate(transformed_activations, axis=0)
     else:
-        # Directly use the activations without PCA transformation and ensure they are reshaped to 2D arrays
-        pca_trn = np.array([np.load(feat_files[ii], allow_pickle=True)[layer_id].flatten() for ii in trn_Idx]).reshape(-1, 1)
-        pca_tst = np.array([np.load(feat_files[ii], allow_pickle=True)[layer_id].flatten() for ii in tst_Idx]).reshape(-1, 1)
-=======
+        activations = np.stack(activations, axis=0)
+        metric_trn = pca.transform(activations)
+
     # Encode test set
-    activations = []
+    transformed_activations = []
     for ii in tst_Idx:
         feat = np.load(feat_files[ii], allow_pickle=True)
-        
+
         if avg_across_feat:
-            activations.append(np.mean(feat[layer_id], axis=1).flatten())
+            new_activation = np.mean(feat[layer_id], axis=1).flatten()
         else:
-            activations.append(feat[layer_id].flatten())
-        
-    activations = np.stack(activations, axis=0)
-
-    metric_tst = pca.transform(activations)
-    
+            new_activation = feat[layer_id].flatten()
+
+        # transform one at a time to only have a lightweight list in memory
+        transformed_activations.append(pca.transform(new_activation.reshape(1, -1)))
+
+    metric_tst = np.concatenate(transformed_activations, axis=0)
+
     return metric_trn, metric_tst
 
->>>>>>> 73aae93f
 
 
 
@@ -293,96 +259,89 @@
         return r
 
 
-
-<<<<<<< HEAD
-def Linear_Encoding(feat_path, roi_path, model_name, trn_tst_split=0.8, n_folds=3, random_state=14, shuffle=True,
-                    n_components=100, batch_size=100,
-                    just_corr=True, return_correlations=False, save_path="Linear_Encoding_Results", veRSA=False):
-=======
-
-
 def Ridge_Encoding(feat_path,
-                   roi_path, 
-                   model_name, 
-                   trn_tst_split=0.8, 
-                   n_folds=3, 
-                   n_components=100, 
-                   batch_size=100, 
-                   avg_across_feat=False, 
+                   roi_path,
+                   model_name,
+                   trn_tst_split=0.8,
+                   n_folds=3,
+                   n_components=100,
+                   batch_size=100,
+                   avg_across_feat=False,
                    return_correlations = False,
-                   random_state=42, 
-                   save_path="Linear_Encoding_Results", 
+                   random_state=42,
+                   save_path="Linear_Encoding_Results",
                    file_name=None,
                    average_across_layers=False):
-    
-    result = Encoding(feat_path, 
-             roi_path, 
+
+    result = Encoding(feat_path,
+             roi_path,
              model_name,
-             trn_tst_split=trn_tst_split, 
-             n_folds=n_folds, 
-             n_components=n_components, 
-             batch_size=batch_size, 
-             avg_across_feat=avg_across_feat, 
+             trn_tst_split=trn_tst_split,
+             n_folds=n_folds,
+             n_components=n_components,
+             batch_size=batch_size,
+             avg_across_feat=avg_across_feat,
              return_correlations = return_correlations,
-             random_state=random_state, 
-             save_path=save_path, 
+             random_state=random_state,
+             save_path=save_path,
              file_name=file_name,
              average_across_layers=average_across_layers,
              metric="Ridge")
-    
+
     return result
-    
-    
-def Linear_Encoding(feat_path, 
-                    roi_path, 
-                    model_name, 
-                    trn_tst_split=0.8, 
-                    n_folds=3, 
-                    n_components=100, 
-                    batch_size=100, 
-                    avg_across_feat=False, 
+
+
+def Linear_Encoding(feat_path,
+                    roi_path,
+                    model_name,
+                    trn_tst_split=0.8,
+                    n_folds=3,
+                    n_components=100,
+                    batch_size=100,
+                    avg_across_feat=False,
                     return_correlations = False,
-                    random_state=42, 
-                    save_path="Linear_Encoding_Results", 
+                    random_state=42,
+                    save_path="Linear_Encoding_Results",
                     file_name=None,
                     average_across_layers=False):
-    
-    result = Encoding(feat_path, 
-             roi_path, 
+
+    result = Encoding(feat_path,
+             roi_path,
              model_name,
-             trn_tst_split=trn_tst_split, 
-             n_folds=n_folds, 
-             n_components=n_components, 
-             batch_size=batch_size, 
-             avg_across_feat=avg_across_feat, 
+             trn_tst_split=trn_tst_split,
+             n_folds=n_folds,
+             n_components=n_components,
+             batch_size=batch_size,
+             avg_across_feat=avg_across_feat,
              return_correlations = return_correlations,
-             random_state=random_state, 
-             save_path=save_path, 
+             random_state=random_state,
+             save_path=save_path,
              file_name=file_name,
              average_across_layers=average_across_layers,
              metric="Linear")
-    
+
     return result
-    
-
-
-
-
-def Encoding(feat_path, 
-                    roi_path, 
-                    model_name, 
-                    trn_tst_split=0.8, 
-                    n_folds=3, 
-                    n_components=100, 
-                    batch_size=100, 
-                    avg_across_feat=False, 
+
+
+
+
+
+def Encoding(feat_path,
+                    roi_path,
+                    model_name,
+                    trn_tst_split=0.8,
+                    n_folds=3,
+                    n_components=100,
+                    batch_size=100,
+                    avg_across_feat=False,
                     return_correlations = False,
-                    random_state=42, 
-                    save_path="Linear_Encoding_Results", 
+                    random_state=42,
+                    shuffle=True,
+                    save_path="Linear_Encoding_Results",
                     file_name=None,
                     average_across_layers=False,
-                    metric="Linear"):
->>>>>>> 73aae93f
+                    metric="Linear",
+                    veRSA=False):
     """
     Perform linear encoding analysis to relate model activations to fMRI data across multiple folds.
 
@@ -408,7 +367,7 @@
     
     # Turn the roi_path into a list of files
     roi_paths = get_npy_files(roi_path)
-    
+
     list_result_dataframes = []
     list_correlations = []
     all_results_df = pd.DataFrame()
@@ -418,15 +377,15 @@
         encoding_metric = _linear_encoding
     elif metric=="Ridge":
         encoding_metric = _ridge_encoding
-        
+
     if avg_across_feat == True:
         print("avg_across_feat==True. This averages the activations across axis 1. Only neccessary if different stimuli have a different size of features (as with LLMs)")
-    
+
     
     # Iterate through all folder paths
     for counter, roi_path in enumerate(roi_paths):
         print(f"Processing file {counter}, {roi_path}")
-        result_dataframe = encoding_metric(feat_path, 
+        result_dataframe = encoding_metric(feat_path,
                                             roi_path, 
                                             model_name, 
                                             trn_tst_split=trn_tst_split, 
@@ -435,37 +394,11 @@
                                             shuffle=shuffle,
                                             n_components=n_components, 
                                             batch_size=batch_size, 
-                                            avg_across_feat=avg_across_feat, 
+                                            avg_across_feat=avg_across_feat,
                                             return_correlations=return_correlations,
                                             save_path=save_path,
                                             veRSA=veRSA)
-        
-<<<<<<< HEAD
-
-        # Collect dataframes in list
-        list_dataframes.append(result_dataframe)
-        # wtf do you do with the return_correlations option?
-    
-    # If just one dataframe, return it as it is
-    if len(list_dataframes) == 1:
-        final_df = list_dataframes[0]
-    else:
-        final_df = aggregate_layers(list_dataframes)
-
-    if not veRSA:
-        # Create the output folder if it doesn't exist
-        if not os.path.exists(save_path):
-            os.makedirs(save_path)
-
-        csv_file_path = f"{save_path}/{model_name}.csv"
-        final_df.to_csv(csv_file_path, index=False)
-    
-    return final_df
-=======
-    
-        
-        
-        
+
         if average_across_layers:
             list_result_dataframes.append(result_dataframe[0])  # Collect DataFrames for averaging later
         else:
@@ -473,7 +406,7 @@
 
         if return_correlations:
             list_correlations.append(result_dataframe[1])
-            
+
     if average_across_layers:
         if len(list_result_dataframes) > 1:
             warnings.warn("Code will now average the layer values across all given brain data with average_across_layers=True")
@@ -481,33 +414,31 @@
         else:
             warnings.warn("Only one DataFrame available. Averaging across layers is not possible. Returning the single DataFrame.")
             all_results_df = pd.concat(list_result_dataframes, ignore_index=True)  # Convert the single DataFrame to a Pandas DataFrame
- 
-        
-    # Create the output folder if it doesn't exist
-    if not os.path.exists(save_path):
-        os.makedirs(save_path)
-
-    # Determine the file name
-    if file_name is None:
-        csv_file_path = f"{save_path}/{model_name}.csv"
-        dataframe_path = f"{save_path}/{model_name}.npy"
-        correlations_file_path = f"{save_path}/{model_name}_correlations.npy"
-    else:
-        csv_file_path = f"{save_path}/{file_name}.csv"
-        dataframe_path = f"{save_path}/{file_name}.npy"
-        correlations_file_path = f"{save_path}/{file_name}_correlations.npy"
-
-    # Save the DataFrame as a CSV file
-    all_results_df.to_csv(csv_file_path, index=False)
-    np.save(dataframe_path, all_results_df)
-
-    # If return_correlations is True, save the correlations dictionary as .npy
-    if return_correlations:
-        np.save(correlations_file_path, list_correlations)  # Save the list of correlations as .npy
-
+
+    if not veRSA:
+        # Create the output folder if it doesn't exist
+        if not os.path.exists(save_path):
+            os.makedirs(save_path)
+
+        # Determine the file name
+        if file_name is None:
+            csv_file_path = f"{save_path}/{model_name}.csv"
+            dataframe_path = f"{save_path}/{model_name}.npy"
+            correlations_file_path = f"{save_path}/{model_name}_correlations.npy"
+        else:
+            csv_file_path = f"{save_path}/{file_name}.csv"
+            dataframe_path = f"{save_path}/{file_name}.npy"
+            correlations_file_path = f"{save_path}/{file_name}_correlations.npy"
+
+        # Save the DataFrame as a CSV file
+        all_results_df.to_csv(csv_file_path, index=False)
+        np.save(dataframe_path, all_results_df)
+
+        # If return_correlations is True, save the correlations dictionary as .npy
+        if return_correlations:
+            np.save(correlations_file_path, list_correlations)  # Save the list of correlations as .npy
 
     return all_results_df
->>>>>>> 73aae93f
         
         
         
@@ -523,21 +454,19 @@
         
     
 
-<<<<<<< HEAD
-def _linear_encoding(feat_path, roi_path, model_name, trn_tst_split=0.8, n_folds=3, random_state=14, shuffle=True,
-                    n_components=100, batch_size=100,
-                    just_corr=True, return_correlations = False, save_path="Linear_Encoding_Results", veRSA=False):
-=======
-def _linear_encoding(feat_path, 
-                     roi_path, 
-                     model_name, 
-                     trn_tst_split=0.8, 
-                     n_folds=3, 
+def _linear_encoding(feat_path,
+                     roi_path,
+                     model_name,
+                     trn_tst_split=0.8,
+                     n_folds=3,
                      n_components=100,
-                     batch_size=100, 
-                     avg_across_feat=False, 
+                     batch_size=100,
+                     avg_across_feat=False,
                      return_correlations=False,
-                     random_state=42):
+                     random_state=42,
+                     shuffle=True,
+                     save_path="Linear_Encoding_Results",
+                     veRSA=False):
     """
     Perform linear encoding analysis to relate model activations to fMRI data across multiple folds.
 
@@ -556,71 +485,81 @@
         all_rois_df (pd.DataFrame): DataFrame summarizing the analysis results including correlations and statistical significance.
         corr_dict (dict): Dictionary containing correlation values for each layer and ROI (only if return_correlations is True).
     """
-    
+
     # Initialize dictionaries to store results
     fold_dict = {}  # To store fold-wise results
     corr_dict = {}  # To store correlations if requested
-    
+
     # Check if roi_path is a list, if not, make it a list
-    roi_file = roi_path 
+    roi_file = roi_path
     roi_name = roi_file.split(os.sep)[-1].split(".")[0]
-    
+
     # Load feature files and get layer information
     feat_files = glob.glob(feat_path+'/*.npz')
     num_layers, layer_list, num_condns = get_layers_ncondns(feat_path)
-    
+
     # Loop over each fold for cross-validation
     for fold_ii in range(n_folds):
-        
+
         # Set random seeds for reproducibility
         np.random.seed(fold_ii+random_state)
         random.seed(fold_ii+random_state)
-        
+
         # Split the data indices into training and testing sets
-        trn_Idx,tst_Idx = train_test_split(range(len(feat_files)),test_size=(1-trn_tst_split),train_size=trn_tst_split,random_state=fold_ii+random_state)
-        
+        trn_Idx,tst_Idx = train_test_split(range(len(feat_files)), train_size=trn_tst_split,
+                                           random_state=fold_ii+random_state, shuffle=shuffle)
+
         # Process each layer of model activations
         for layer_id in tqdm(layer_list, desc=f"Layers in fold {fold_ii}"):
             if fold_ii not in fold_dict.keys():
                 fold_dict[fold_ii] = {}
                 corr_dict[fold_ii] = {}
-            
+
             # Encode the current layer using PCA and split into training and testing sets
-            pca_trn,pca_tst = encode_layer(layer_id, batch_size, trn_Idx, tst_Idx, feat_path, avg_across_feat, n_components)
+            if not os.path.exists(f"{save_path}/{model_name}/{layer_id}"):
+                pca_trn,pca_tst = encode_layer(layer_id, batch_size, trn_Idx, tst_Idx, feat_path, avg_across_feat, n_components)
+            else:
+                pca_trn = None
+                pca_tst = None
 
             fold_dict[fold_ii][layer_id] = []
             corr_dict[fold_ii][layer_id] = []
-                
+
             # Load fMRI data for the current ROI and split into training and testing sets
             fmri_data = np.load(os.path.join(roi_file))
             fmri_trn,fmri_tst = fmri_data[trn_Idx],fmri_data[tst_Idx]
-            
-            # Train a linear regression model and compute correlations for the current ROI
-            r_lst = train_regression_per_ROI(pca_trn,pca_tst,fmri_trn,fmri_tst)
-            r = np.mean(r_lst) # Mean of the correlations of all train test splits
-            
-            # Store correlation results
-            if return_correlations:                   
-                corr_dict[fold_ii][layer_id].append(r_lst)
-            fold_dict[fold_ii][layer_id].append(r)
-
-            
+
+            if not veRSA:
+                # Train a linear regression model and compute correlations for the current ROI
+                r_lst = train_regression_per_ROI(pca_trn,pca_tst,fmri_trn,fmri_tst, roi_name, save_path,
+                                                 model_name, layer_id)
+                r = np.mean(r_lst) # Mean of all train test splits
+
+                # Store correlation results
+                if return_correlations:
+                    corr_dict[layer_id][roi_name].append(r_lst)
+            else:
+                r = train_regression_per_ROI(pca_trn, pca_tst, fmri_trn, fmri_tst, roi_name, save_path,
+                                             model_name, layer_id, veRSA=True)
+            fold_dict[layer_id][roi_name].append(r)
+
+
     # Compile all results into a DataFrame for easy analysis
     layers = list(fold_dict[0].keys())  # Get the layer list from the first fold
     rows = []
 
     # Iterate through each layer
     for layer_id in layers:
-        
+
         # If we have more than one fold, collect the R values across folds from fold_dict
         if n_folds > 1:
-            
+
             # find r_values per layer across folds
             r_values_across_folds = [fold_dict[fold_ii][layer_id][0] for fold_ii in range(n_folds)]
-            
+
             # Get average R value across folds
             R = np.mean(r_values_across_folds)
-            
+
             # Perform t-test on the R values across folds
             _, significance = ttest_1samp(r_values_across_folds, 0)
 
@@ -631,7 +570,7 @@
         else:
             # Get R Value
             R = fold_dict[0][layer_id][0]
-            
+
             # Perform t-test on the r_lst values since they are also correlation values
             _, significance = ttest_1samp(r_lst, 0)
 
@@ -647,8 +586,8 @@
             "%R2": np.nan,
             "Significance": significance,
             "SEM": sem_value,
-            "LNC": np.nan, 
-            "UNC": np.nan 
+            "LNC": np.nan,
+            "UNC": np.nan
         }
 
         # Append the row to the rows list
@@ -656,16 +595,16 @@
 
     # Create the DataFrame from the collected rows
     all_rois_df = pd.DataFrame(rows, columns=['ROI', 'Layer', 'Model', 'R', '%R2', 'Significance', 'SEM', 'LNC', 'UNC'])
-    
+
     if return_correlations:
         return all_rois_df, corr_dict  # Return both the DataFrame and correlation dictionary as-is
     else:
         return all_rois_df, None  # Only return the DataFrame
-    
-    
-    
-    
-    
+
+
+
+
+
 
 def train_Ridgeregression_per_ROI(trn_x,tst_x,trn_y,tst_y):
     """
@@ -680,7 +619,7 @@
     Returns:
         correlation_lst (numpy.ndarray): List of correlation coefficients for each ROI.
     """
-    
+
     # Standardize the features
     scaler = StandardScaler()
     trn_x = scaler.fit_transform(trn_x)
@@ -704,10 +643,10 @@
     # # Results
     # print(f"Nested CV Mean R^2: {nested_cv_scores.mean():.3f} ± {nested_cv_scores.std():.3f}")
 
-    
+
     # print('for training:', trn_x.shape)
     # print('for training:', trn_y.shape)
-    
+
     # Train the best model on the full dataset
     grid_search.fit(X_sample, y_sample)
     best_params = grid_search.best_params_
@@ -747,18 +686,20 @@
     return trn, tst
 
 
-    
-def _ridge_encoding(feat_path, 
-                    roi_path, 
-                    model_name, 
-                    trn_tst_split=0.8, 
-                    n_folds=3, 
-                    n_components=100, 
-                    batch_size=100, 
+
+def _ridge_encoding(feat_path,
+                    roi_path,
+                    model_name,
+                    trn_tst_split=0.8,
+                    n_folds=3,
+                    n_components=100,
+                    batch_size=100,
                     avg_across_feat=False,
                     return_correlations=False,
-                    random_state=14):
->>>>>>> 73aae93f
+                    random_state=14,
+                    shuffle=True,
+                    save_path="Ridge_Encoding_Results",
+                    veRSA=False):
     """
     Perform linear encoding analysis to relate model activations to fMRI data across multiple folds.
 
@@ -783,17 +724,14 @@
     fold_dict = {}  # To store fold-wise results
     corr_dict = {}  # To store correlations if requested
     
-<<<<<<< HEAD
-=======
     # Check if roi_path is a list, if not, make it a list
-    roi_file = roi_path 
+    roi_file = roi_path
     roi_name = roi_file.split(os.sep)[-1].split(".")[0]
     
->>>>>>> 73aae93f
     # Load feature files and get layer information
     feat_files = glob.glob(feat_path+'/*.npz')
     num_layers, layer_list, num_condns = get_layers_ncondns(feat_path)
-    
+
     
     # Loop over each fold for cross-validation
     for fold_ii in range(n_folds):
@@ -806,92 +744,38 @@
         trn_Idx,tst_Idx = train_test_split(range(len(feat_files)), train_size=trn_tst_split,
                                            random_state=fold_ii+random_state, shuffle=shuffle)
 
-        pbar2 = tqdm(layer_list, desc="Model layers")
-
         # Process each layer of model activations
-<<<<<<< HEAD
-        for layer_id in pbar2:
-            pbar2.set_description(f"Processing layer {layer_id}")
-
-            if layer_id not in fold_dict.keys():
-                fold_dict[layer_id] = {}
-                corr_dict[layer_id] = {}
-            
-            # Encode the current layer using PCA and split into training and testing sets
-            if not os.path.exists(f"{save_path}/{model_name}/{layer_id}"):
-                pca_trn,pca_tst = encode_layer(layer_id, n_components, batch_size, trn_Idx, tst_Idx, feat_path)
-            else:
-                pca_trn = None
-                pca_tst = None
-
-            roi_files = []
-
-             # Check if the roi_path is a file or a directory
-            if os.path.isfile(roi_path) and roi_path.endswith('.npy'):
-                # If it's a file, directly use it
-                roi_files.append(roi_path)
-            elif os.path.isdir(roi_path):
-                # If it's a directory, list all .npy files within it
-                roi_files.extend(glob.glob(os.path.join(roi_path, '*.npy')))
-            else:
-                print(f"Invalid ROI path: {roi_path}")
-                continue  # Skip this roi_path if it's neither a valid file nor a directory
-
-            # Process each ROI's fMRI data
-            if not roi_files:
-                print(f"No roi_files found in {roi_path}")
-                continue  # Skip to the next roi_path if no ROI files were found
-
-            for roi_file in roi_files:
-                roi_name = os.path.basename(roi_file)[:-4]
-                if roi_name not in fold_dict[layer_id].keys():
-                    fold_dict[layer_id][roi_name] = []
-                    corr_dict[layer_id][roi_name] = []
-
-                # Load fMRI data for the current ROI and split into training and testing sets
-                fmri_data = np.load(os.path.join(roi_file))
-                fmri_trn,fmri_tst = fmri_data[trn_Idx],fmri_data[tst_Idx]
-
-                if not veRSA:
-                    # Train a linear regression model and compute correlations for the current ROI
-                    r_lst = train_regression_per_ROI(pca_trn,pca_tst,fmri_trn,fmri_tst, roi_name, save_path,
-                                                     model_name, layer_id)
-                    r = np.mean(r_lst) # Mean of all train test splits
-
-                    # Store correlation results
-                    if return_correlations:
-                        corr_dict[layer_id][roi_name].append(r_lst)
-                        if fold_ii == n_folds-1:
-                            corr_dict[layer_id][roi_name] = np.mean(np.array(corr_dict[layer_id][roi_name], dtype=np.float16),axis=0)
-                else:
-                    r = train_regression_per_ROI(pca_trn, pca_tst, fmri_trn, fmri_tst, roi_name, save_path,
-                                                 model_name, layer_id, veRSA=True)
-                fold_dict[layer_id][roi_name].append(r)
-=======
         for layer_id in tqdm(layer_list, desc=f"Layers in fold {fold_ii}"):
             if fold_ii not in fold_dict.keys():
                 fold_dict[fold_ii] = {}
                 corr_dict[fold_ii] = {}
             
             # Encode the current layer using PCA and split into training and testing sets
-            pca_trn,pca_tst = encode_layer_ridge(layer_id, trn_Idx, tst_Idx, feat_path, avg_across_feat)
+            if not os.path.exists(f"{save_path}/{model_name}/{layer_id}"):
+                pca_trn,pca_tst = encode_layer_ridge(layer_id, trn_Idx, tst_Idx, feat_path, avg_across_feat)
+            else:
+                pca_trn = None
+                pca_tst = None
 
             fold_dict[fold_ii][layer_id] = []
             corr_dict[fold_ii][layer_id] = []
-                        
+
             # Load fMRI data for the current ROI and split into training and testing sets
             fmri_data = np.load(os.path.join(roi_file))
             fmri_trn,fmri_tst = fmri_data[trn_Idx],fmri_data[tst_Idx]
-            
-            # Train a linear regression model and compute correlations for the current ROI
-            r_lst = train_Ridgeregression_per_ROI(pca_trn,pca_tst,fmri_trn,fmri_tst)
-            r = np.mean(r_lst) # Mean of all train test splits
-            
-            # Store correlation results
-            if return_correlations:                   
-                corr_dict[fold_ii][layer_id].append(r_lst)
+
+            if not veRSA:
+                # Train a regression model and compute correlations for the current ROI
+                r_lst = train_Ridgeregression_per_ROI(pca_trn,pca_tst,fmri_trn,fmri_tst)
+                r = np.mean(r_lst) # Mean of all train test splits
+
+                # Store correlation results
+                if return_correlations:
+                    corr_dict[fold_ii][layer_id].append(r_lst)
+            else:
+                r = train_regression_per_ROI(pca_trn, pca_tst, fmri_trn, fmri_tst, roi_name, save_path,
+                                             model_name, layer_id, veRSA=True)
             fold_dict[fold_ii][layer_id].append(r)
->>>>>>> 73aae93f
                 
     # Compile all results into a DataFrame for easy analysis
     layers = list(fold_dict[0].keys())  # Get the layer list from the first fold
@@ -899,16 +783,16 @@
 
     # Iterate through each layer
     for layer_id in layers:
-        
+
         # If we have more than one fold, collect the R values across folds from fold_dict
         if n_folds > 1:
             
             # find r_values per layer across folds
             r_values_across_folds = [fold_dict[fold_ii][layer_id][0] for fold_ii in range(n_folds)]
-            
+
             # Get average R value across folds
             R = np.mean(r_values_across_folds)
-            
+
             # Perform t-test on the R values across folds
             _, significance = ttest_1samp(r_values_across_folds, 0)
 
@@ -919,7 +803,7 @@
         else:
             # Get R Value
             R = fold_dict[0][layer_id][0]
-            
+
             # Perform t-test on the r_lst values since they are also correlation values
             _, significance = ttest_1samp(r_lst, 0)
 
@@ -935,8 +819,8 @@
             "%R2": np.nan,
             "Significance": significance,
             "SEM": sem_value,
-            "LNC": np.nan, 
-            "UNC": np.nan 
+            "LNC": np.nan,
+            "UNC": np.nan
         }
 
         # Append the row to the rows list
@@ -944,7 +828,7 @@
 
     # Create the DataFrame from the collected rows
     all_rois_df = pd.DataFrame(rows, columns=['ROI', 'Layer', 'Model', 'R', '%R2', 'Significance', 'SEM', 'LNC', 'UNC'])
-    
+
     if return_correlations:
         return all_rois_df, corr_dict  # Return both the DataFrame and correlation dictionary as-is
     else:
