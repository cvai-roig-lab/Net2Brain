from .architectures.netsetbase import NetSetBase
import os
from collections import defaultdict
import numpy as np
from tqdm import tqdm
from .architectures.pytorch_models import Standard
from .architectures.timm_models import Timm
from .architectures.taskonomy_models import Taskonomy
from .architectures.toolbox_models import Toolbox
from .architectures.torchhub_models import Pytorch
from .architectures.cornet_models import Cornet
from .architectures.unet_models import Unet
from .architectures.yolo_models import Yolo
from .architectures.pyvideo_models import Pyvideo
from .architectures.huggingface_llm import Huggingface
from datetime import datetime
import torchextractor as tx
import warnings
import json
import torch
from sklearn.decomposition import PCA
from sklearn.random_projection import SparseRandomProjection
warnings.filterwarnings("ignore", category=UserWarning, module='torchvision')

from pathlib import Path


try:
    from .architectures.clip_models import Clip
except ModuleNotFoundError:
    warnings.warn("Clip not installed")



# FeatureExtractor class
class FeatureExtractor:
    def __init__(self,
                 model,
                 netset=None,
                 netset_fallback="Standard",
                 device="cpu",
                 pretrained=True,
                 preprocessor=None,
                 extraction_function=None,
                 feature_cleaner=None):
        # Parameters
        self.model_name = model
        self.device = device
        self.pretrained = pretrained

        # Get values for editable functions
        self.preprocessor = preprocessor
        self.extraction_function = extraction_function
        self.feature_cleaner = feature_cleaner




        if netset is not None:
            self.netset_name = netset
            self.netset = NetSetBase.initialize_netset(self.model_name, netset, device)


            # Initiate netset-based functions
            self.model = self.netset.get_model(self.pretrained)
            self.layers_to_extract = self.netset.layers

        else:
            if isinstance(model, str):
                raise ValueError("If no netset is given, the model_name parameter needs to be a ready model")
            else:
<<<<<<< HEAD
                # Initiate as Standard Netset structure in case user does not select preprocessing, extractor, etc.
=======
                # Initiate as the Netset structure of choice in case user does not select preprocessing, extractor, etc.
>>>>>>> cf4a299d
                self.netset = NetSetBase.initialize_netset(
                    model_name=None, netset_name=netset_fallback, device=self.device
                )
                self.model = model
                self.model.eval()
                self.netset.loaded_model = self.model

                if None in (preprocessor, extraction_function, feature_cleaner):
                    warnings.warn("If you add your own model you can also select our own: \nPreprocessing Function (preprocessor) \nExtraction Function (extraction_function) \nFeature Cleaner (feature_cleaner) ")





    def extract(self, data_path, save_path=None, layers_to_extract=None, consolidate_per_layer=True, dim_reduction=None, n_components=50):

        # Create save_path:
        now = datetime.now()
        now_formatted = f'{now.day}_{now.month}_{now.year}_{now.hour}_{now.minute}_{now.second}'
        self.save_path = save_path or os.path.join(os.getcwd(),"results", now_formatted)
        self._ensure_dir_exists(self.save_path)

        # Specify new attributes:
        self.dim_reduction = dim_reduction
        self.n_components = n_components

        # Iterate over all files in the given data_path
        self.data_path = data_path

        # Flatten the list of supported extensions from DataTypeLoader
        DataWrapper = DataTypeLoader(self.netset)
        all_supported_extensions = [ext for extensions in DataWrapper.supported_extensions.values() for ext in extensions]

        # Filter data_files to include only files with supported extensions
        data_files = [i for i in Path(data_path).iterdir() if i.suffix.lower() in all_supported_extensions]
        data_files.sort()

        # Detect data type for the current file
        data_loader, self.data_type, self.data_combiner = DataWrapper._get_dataloader(data_path)

        if self.data_type == "multimodal":
            data_files = self._pair_modalities(data_files)

<<<<<<< HEAD
=======
        # Select preprocessor
        if self.preprocessor == None:
            self.preprocessor = self.netset.get_preprocessing_function(self.data_type)

>>>>>>> cf4a299d
        if self.data_type not in self.netset.supported_data_types:
            raise ValueError(f"Datatype {self.data_type} not supported by current model")


        for data_file in tqdm(data_files):

            # Get datapath
            file_name = str(data_file).split(os.sep)[-1].split(".")[0]

            # Load data
            data_from_file = data_loader(data_file)

            # Create empty list for data accumulation
            data_from_file_list = []

            for data in data_from_file:

                # Preprocess data
                # Select preprocessor
                if self.preprocessor == None:
                    preprocessed_data = self.netset.get_preprocessing_function(self.data_type)(
                        data, self.model_name, self.device
                    )
                else:
                    preprocessed_data = self.preprocessor(data, self.device)

                # Extract features
                if self.extraction_function == None:
                    features = self.netset.extraction_function(preprocessed_data, layers_to_extract)
                else:
                    features = self.extraction_function(preprocessed_data, layers_to_extract, model=self.model)

                # Select Feature Cleaner
                if self.feature_cleaner == None:
                    feature_cleaner = self.netset.get_feature_cleaner(self.data_type)
                    features = feature_cleaner(self.netset, features)
                else:
                    features = self.feature_cleaner(features)

                # Append to list of data
                data_from_file_list.append(features)

            # Combine Data from list into single dictionary depending on input type
            final_features = self.data_combiner(data_from_file_list)

            # Reduce dimension of feautres
            # print("final_feats", len(final_features))
            final_features = self.reduce_dimensionality(final_features)


            # Convert the final_features dictionary to one that contains detached numpy arrays
            final_features = {key: value.detach().cpu().numpy() for key, value in final_features.items()}

            # Write the features for one image to a single file
            file_path = os.path.join(self.save_path, f"{file_name}.npz")
            np.savez(file_path, **final_features)

            # Clear variables to save RAM
            del data_from_file_list, final_features

        if consolidate_per_layer:
            print("Consolidating data per layer...")
            self.consolidate_per_layer()


    def _ensure_dir_exists(self, directory_path):
        """
        Ensure the specified directory exists.
        If not, it will be created.
        """
        if not os.path.exists(directory_path):
            os.makedirs(directory_path)



    def consolidate_per_layer(self):
        # List all files, ignoring ones ending with "_consolidated.npz"
        all_files = [f for f in os.listdir(self.save_path) if not f.endswith("_consolidated.npz")]
        if not all_files:
            print("No files to consolidate.")
            return

        # Assuming that each file has the same set of layers
        sample_file_path = os.path.join(self.save_path, all_files[0])
        with np.load(sample_file_path, allow_pickle=True) as data:
            layers = list(data.keys())

        # Initialize a dictionary for combined data for each layer
        combined_data = {layer: {} for layer in layers}

        # Iterate over each file and update the combined_data structure
        for file_name in tqdm(all_files):
            file_path = os.path.join(self.save_path, file_name)
            with np.load(file_path, allow_pickle=True) as data:
                if not data.keys():
                    #print(f"Error: The file {file_name} is empty.")
                    continue

                for layer in layers:
                    if layer not in data or data[layer].size == 0:
                        #print(f"Error: The layer {layer} in file {file_name} is empty.")
                        continue

                    image_key = file_name.replace('.npz', '')
                    combined_data[layer][image_key] = data[layer]

            # Remove the file after its data has been added to combined_data
            os.remove(file_path)

        # Save the consolidated data for each layer
        for layer, data in combined_data.items():
            if not data:
                print(f"Error: No data found to consolidate for layer {layer}.")
                continue

            output_file_path = os.path.join(self.save_path, f"{layer}.npz")
            np.savez_compressed(output_file_path, **data)



    def consolidate_per_txt_file(self):
        """
        Consolidate features from multiple sentences in a single file into separate files.

        Parameters:
        - save_path (str): Path to the folder containing .npz files.

        Returns:
        - None
        """

        # Create new dir
        if not os.path.exists(os.path.join(self.save_path, "sentences")):
            os.mkdir(os.path.join(self.save_path, "sentences"))

        # List all files in the given directory
        files = [f for f in os.listdir(self.save_path) if f.endswith('.npz')]

        for file_name in tqdm(files):
            # Load the features from the original file
            data = np.load(os.path.join(self.save_path, file_name))

            # Extract original file name without extension
            original_file_name = os.path.splitext(file_name)[0]

            # Get the number of sentences in the file (assuming all layers have the same number of sentences)
            num_sentences = len(list(data.values())[0][0])

            for i in range(num_sentences):
                # Create a new file name with index
                new_file_name = f"{original_file_name}_sentence_{i}.npz"

                # Extract features for the current sentence across all layers
                sentence_features = {key: values[0][i] for key, values in data.items()}

                # Save features for the current sentence to a new file
                np.savez(os.path.join(self.save_path, "sentences", new_file_name), **sentence_features)



    def get_all_layers(self):
        """Returns all possible layers for extraction."""

        return tx.list_module_names(self.netset.loaded_model)


    def _pair_modalities(self, files):
        # Dictionary to hold base names and their associated files
        base_names = defaultdict(list)

        # Iterate over files to group by base name
        for file in files:
            base_name = os.path.splitext(file)[0]
            base_names[base_name].append(file)

        # Create tuples from the grouped files
        paired_files = [tuple(files) for files in base_names.values() if len(files) > 1]

        # Check if all groups have more than one modality, otherwise raise an error
        single_modality_bases = [base for base, files in base_names.items() if len(files) == 1]
        if single_modality_bases:
            raise ValueError(f"Missing modalities for: {', '.join(single_modality_bases)}")

        return paired_files


    def _initialize_netset(self, netset_name):
        # Use the dynamic loading and registration mechanism
        return NetSetBase._registry.get(netset_name, None)


    def reduce_dimensionality(self, features):
        if self.dim_reduction == None:
            return features
        elif self.dim_reduction == "srp":
            return self.reduce_dimensionality_sparse_random(features)
        else:
            warnings.warn(f"{self.dim_reduction} does not exist as form of dimensionality reduction. Choose between 'srp'")




    def reduce_dimensionality_sparse_random(self, features):
        """
        Perform dimensionality reduction using Sparse Random Projection.

        Parameters:
        - features (dict): Dictionary of layers with corresponding torch tensors.
        - n_components (int): Number of components to keep (default is 50).

        Returns:
        - dict: Reduced features.
        """
        reduced_features = {}
        for layer, original_tensor in features.items():
            flattened_tensor = original_tensor.detach().view(original_tensor.size(0), -1).cpu().numpy()
            sparse_random_proj = SparseRandomProjection(n_components=self.n_components)
            reduced_tensor = sparse_random_proj.fit_transform(flattened_tensor)
            reduced_features[layer] = torch.tensor(reduced_tensor).view(original_tensor.size(0), -1)
        return reduced_features



class DataTypeLoader:
    def __init__(self, netset):
        self.netset = netset
        self.supported_extensions = {
            'image': ['.jpg', '.jpeg', '.png'],
            'video': ['.mp4', '.avi'],
            'audio': ['.wav', '.mp3'],
            'text': ['.txt']
        }

    def _get_modalities_in_folder(self, folder_path):
        """Check which modalities exist in the folder."""
        files = os.listdir(folder_path)
        modalities = defaultdict(list)
        for file in files:
            file_extension = os.path.splitext(file)[1].lower()
            for modality, extensions in self.supported_extensions.items():
                if file_extension in extensions:
                    base_name = os.path.splitext(file)[0]
                    modalities[base_name].append(modality)
                    break
        return modalities

    def _check_modalities(self, modalities):
        """Check for multimodal files and their completeness."""
        multimodal_files = {}
        single_modal_files = {}
        for base_name, mods in modalities.items():
            if len(mods) > 1:
                multimodal_files[base_name] = mods
            else:
                single_modal_files[base_name] = mods[0]

        # Ensure that multimodal files have counterparts in each modality
        for base_name, mods in multimodal_files.items():
            if len(set(mods)) != len(mods):  # Duplicate modality found
                raise ValueError(f"Multiple files for the same modality found for {base_name}. Expected one file per modality.")

        return multimodal_files, single_modal_files

    def _get_dataloader(self, folder_path):
        modalities = self._get_modalities_in_folder(folder_path)
        multimodal_files, single_modal_files = self._check_modalities(modalities)

        if multimodal_files and not single_modal_files:
            # If all files are multimodal
            data_loader = getattr(self.netset, 'load_multimodal_data')
            data_combiner = getattr(self.netset, 'combine_multimodal_data')
            return data_loader, 'multimodal', data_combiner
        elif single_modal_files and not multimodal_files:
            # If all files are single modal
            modality = next(iter(single_modal_files.values()))
            data_loader = getattr(self.netset, f'load_{modality}_data')
            data_combiner = getattr(self.netset, f'combine_{modality}_data')
            return data_loader, modality, data_combiner
        else:
            raise ValueError("Mixed single and multimodal files found in the folder. Ensure all files are either single or multimodal.")




# Create Taxonomy

def get_netset_model_dict():
    # Define a Function to Load JSON Configs
    def load_json_config(config_path):
        with open(config_path, 'r') as f:
            data = json.load(f)
        return data

    # Initialize Your Dictionary
    netset_models_dict = {}

    # Iterate Over the NetSets in the Registry
    for netset_name, netset_class in NetSetBase._registry.items():
        try:
            # Provide placeholder values for model_name and device
            netset_instance = netset_class(model_name='placeholder', device='cpu')

            # Access the config path directly from the instance
            config_path = netset_instance.config_path

            # Load the config file
            models_data = load_json_config(config_path)

            # Extract the model names and add them to the dictionary
            model_names = list(models_data.keys())
            netset_models_dict[netset_name] = model_names

        except AttributeError:
            # Handle the case where config_path is not defined in the instance
            warnings.warn(f"{netset_name} does not have a config_path attribute")
        except Exception as e:
            print(f"An error occurred while processing {netset_name}: {str(e)}")

    # Return the Dictionary
    return netset_models_dict

# Have this variable for the taxonomy function
all_networks = get_netset_model_dict()

<|MERGE_RESOLUTION|>--- conflicted
+++ resolved
@@ -52,7 +52,7 @@
         self.preprocessor = preprocessor
         self.extraction_function = extraction_function
         self.feature_cleaner = feature_cleaner
-
+        
 
 
 
@@ -69,11 +69,7 @@
             if isinstance(model, str):
                 raise ValueError("If no netset is given, the model_name parameter needs to be a ready model")
             else:
-<<<<<<< HEAD
-                # Initiate as Standard Netset structure in case user does not select preprocessing, extractor, etc.
-=======
                 # Initiate as the Netset structure of choice in case user does not select preprocessing, extractor, etc.
->>>>>>> cf4a299d
                 self.netset = NetSetBase.initialize_netset(
                     model_name=None, netset_name=netset_fallback, device=self.device
                 )
@@ -83,7 +79,7 @@
 
                 if None in (preprocessor, extraction_function, feature_cleaner):
                     warnings.warn("If you add your own model you can also select our own: \nPreprocessing Function (preprocessor) \nExtraction Function (extraction_function) \nFeature Cleaner (feature_cleaner) ")
-
+    
 
 
 
@@ -113,20 +109,17 @@
 
         # Detect data type for the current file
         data_loader, self.data_type, self.data_combiner = DataWrapper._get_dataloader(data_path)
-
+        
         if self.data_type == "multimodal":
             data_files = self._pair_modalities(data_files)
 
-<<<<<<< HEAD
-=======
         # Select preprocessor
         if self.preprocessor == None:
             self.preprocessor = self.netset.get_preprocessing_function(self.data_type)
 
->>>>>>> cf4a299d
         if self.data_type not in self.netset.supported_data_types:
             raise ValueError(f"Datatype {self.data_type} not supported by current model")
-
+        
 
         for data_file in tqdm(data_files):
 
@@ -142,13 +135,7 @@
             for data in data_from_file:
 
                 # Preprocess data
-                # Select preprocessor
-                if self.preprocessor == None:
-                    preprocessed_data = self.netset.get_preprocessing_function(self.data_type)(
-                        data, self.model_name, self.device
-                    )
-                else:
-                    preprocessed_data = self.preprocessor(data, self.device)
+                preprocessed_data = self.preprocessor(data, self.model_name, self.device)
 
                 # Extract features
                 if self.extraction_function == None:
@@ -254,7 +241,7 @@
         Returns:
         - None
         """
-
+        
         # Create new dir
         if not os.path.exists(os.path.join(self.save_path, "sentences")):
             os.mkdir(os.path.join(self.save_path, "sentences"))
@@ -288,25 +275,25 @@
         """Returns all possible layers for extraction."""
 
         return tx.list_module_names(self.netset.loaded_model)
-
-
+    
+    
     def _pair_modalities(self, files):
         # Dictionary to hold base names and their associated files
         base_names = defaultdict(list)
-
+        
         # Iterate over files to group by base name
         for file in files:
             base_name = os.path.splitext(file)[0]
             base_names[base_name].append(file)
-
+        
         # Create tuples from the grouped files
         paired_files = [tuple(files) for files in base_names.values() if len(files) > 1]
-
+        
         # Check if all groups have more than one modality, otherwise raise an error
         single_modality_bases = [base for base, files in base_names.items() if len(files) == 1]
         if single_modality_bases:
             raise ValueError(f"Missing modalities for: {', '.join(single_modality_bases)}")
-
+        
         return paired_files
 
 
@@ -324,7 +311,7 @@
             warnings.warn(f"{self.dim_reduction} does not exist as form of dimensionality reduction. Choose between 'srp'")
 
 
-
+    
 
     def reduce_dimensionality_sparse_random(self, features):
         """
@@ -344,7 +331,7 @@
             reduced_tensor = sparse_random_proj.fit_transform(flattened_tensor)
             reduced_features[layer] = torch.tensor(reduced_tensor).view(original_tensor.size(0), -1)
         return reduced_features
-
+        
 
 
 class DataTypeLoader:
@@ -425,17 +412,17 @@
         try:
             # Provide placeholder values for model_name and device
             netset_instance = netset_class(model_name='placeholder', device='cpu')
-
+            
             # Access the config path directly from the instance
             config_path = netset_instance.config_path
-
+            
             # Load the config file
             models_data = load_json_config(config_path)
-
+            
             # Extract the model names and add them to the dictionary
             model_names = list(models_data.keys())
             netset_models_dict[netset_name] = model_names
-
+        
         except AttributeError:
             # Handle the case where config_path is not defined in the instance
             warnings.warn(f"{netset_name} does not have a config_path attribute")
