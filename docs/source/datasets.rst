Loading Datasets
----------------

Before diving into feature extraction, we need to select an appropriate dataset. Net2Brain conveniently offers access to several datasets, each comprising a collection of stimulus images along with corresponding brain data. This data includes Representational Dissimilarity Matrices (RDMs) derived from fMRI and MEG measurements, providing a rich source for analysis.

Currently, you can choose from the following datasets:

- ``"78images"``
- ``"92images"``
- ``"bonner_pnas2017"``

Each dataset is uniquely identified by a name that can be used to load it with the `load_dataset` function. For example, to load the dataset from the study by Bonner et al. (2017), use the following code:

.. code-block:: python

    from net2brain.utils.download_datasets import load_dataset
    # Load stimuli and brain data from the specified dataset
    stimuli_path, roi_path = load_dataset("bonner_pnas2017")

This function returns the paths to the stimuli images and the region of interest (ROI) data, setting the stage for subsequent feature extraction and analysis.




Loading Datasets
----------------

Before diving into feature extraction, selecting an appropriate dataset is crucial. Net2Brain facilitates this by offering access to several datasets, each comprising a rich collection of stimulus images and corresponding brain data. This includes not only images but also Representational Dissimilarity Matrices (RDMs) derived from fMRI and MEG measurements.

Available datasets include:
- ``"78images"`` from the Algonauts2019 Challenge Training Set A
- ``"92images"`` from the Algonauts2019 Challenge Test Set
- ``"bonner_pnas2017"`` from the study by Micheal F. Bonner et al.
- ``"Algonauts"`` from the Algonauts Challenge, by EJ Allen et al.
- ``"NSD_872"`` a subset of the NSD Dataset with 872 images viewed by all participants
<<<<<<< HEAD
- ``"Things-Fmri Test"`` : ---
=======
- ``"BoldMoment-Dataset"`` a subset of the BoldMoment-Dataset by Lahner et al.
>>>>>>> eacd6842


To list all available datasets you can use:

.. code-block:: python
        
    from net2brain.utils.download_datasets import list_available_datasets
    list_available_datasets()



These datasets can be loaded using specific classes in the Net2Brain toolkit:

.. code-block:: python

<<<<<<< HEAD
    from net2brain.utils.download_datasets import Dataset78images, Dataset92images, DatasetBonnerPNAS2017, DatasetAlgonauts_NSD, DatasetNSD_872, DatasetThings_fMRI
=======
    from net2brain.utils.download_datasets import Dataset78images, Dataset92images, DatasetBonnerPNAS2017, DatasetAlgonauts_NSD, DatasetNSD_872, DatasetBoldMoments
>>>>>>> eacd6842
    paths_78 = Dataset78images().load_dataset()
    paths_92 = Dataset92images().load_dataset()
    paths_bonner = DatasetBonnerPNAS2017().load_dataset()
    paths_Algonauts = DatasetAlgonauts_NSD().load_dataset()
    paths_NSD_872 = DatasetNSD_872().load_dataset()
<<<<<<< HEAD
    paths_things = DatasetThings_fMRI.load_dataset()
=======
    paths_BoldMoments = DatasetBoldMoments.load_dataset()
>>>>>>> eacd6842

    # Example to access stimuli and ROI data for the `78images` Dataset:
    stimuli_path = paths_78["stimuli_path"]
    roi_path = paths_78["roi_path"]

**Special Functions for NSD and Algonauts Datasets**

The DatasetAlgonauts_NSD and NSD_872 dataset, sharing roots with the COCO dataset, is enriched by functions that facilitate seamless interactions:

- **ID Conversion:** Switch between NSD and COCO identifiers.
- **Image Downloads:** Access original COCO images directly from NSD.
- **Segmentation Masks:** Download COCO segmentation masks for NSD images.
- **Caption Downloads:** Retrieve original COCO captions for downloaded images.
- **Image Manipulation:** Crop and rename COCO images to fit NSD conventions.
- **Visualization:** Display images alongside their segmentation masks.

.. code-block:: python

    from net2brain.utils.download_datasets import DatasetNSD_872
    nsd_dataset = DatasetNSD_872() 
    paths = nsd_dataset.load_dataset()

    # Convert NSD ID to COCO ID and vice versa
    coco_id = nsd_dataset.NSDtoCOCO("02950")
    nsd_id = nsd_dataset.COCOtoNSD("262145")

    # Downloading and visualizing functions
    nsd_dataset.Download_COCO_Images("NSD Dataset/NSD_872_images", "NSD Dataset/coco_images")
    nsd_dataset.Download_COCO_Segmentation_Masks("NSD Dataset/NSD_872_images", "NSD Dataset/coco_masks")
    nsd_dataset.Download_COCO_Captions("NSD Dataset/NSD_872_images", "NSD Dataset/coco_captions")
    nsd_dataset.Visualize("NSD Dataset/coco_images", "NSD Dataset/coco_masks", "03171")

    # Cropping and renaming for compatibility
    nsd_dataset.Crop_COCO_to_NSD("NSD Dataset/coco_images", "NSD Dataset/coco_images")
    nsd_dataset.RenameToNSD("NSD Dataset/coco_images")

    # Additional renaming functionality for datasets using Algonauts naming conventions
    nsd_dataset.RenameAlgonautsToNSD("path/to/Algonauts")<|MERGE_RESOLUTION|>--- conflicted
+++ resolved
@@ -33,11 +33,8 @@
 - ``"bonner_pnas2017"`` from the study by Micheal F. Bonner et al.
 - ``"Algonauts"`` from the Algonauts Challenge, by EJ Allen et al.
 - ``"NSD_872"`` a subset of the NSD Dataset with 872 images viewed by all participants
-<<<<<<< HEAD
-- ``"Things-Fmri Test"`` : ---
-=======
+- ``"Things_test"`` : the test split of the original Thing fMRI dataset, contains 12 trials of 100 images for 3 participants 
 - ``"BoldMoment-Dataset"`` a subset of the BoldMoment-Dataset by Lahner et al.
->>>>>>> eacd6842
 
 
 To list all available datasets you can use:
@@ -53,21 +50,15 @@
 
 .. code-block:: python
 
-<<<<<<< HEAD
-    from net2brain.utils.download_datasets import Dataset78images, Dataset92images, DatasetBonnerPNAS2017, DatasetAlgonauts_NSD, DatasetNSD_872, DatasetThings_fMRI
-=======
-    from net2brain.utils.download_datasets import Dataset78images, Dataset92images, DatasetBonnerPNAS2017, DatasetAlgonauts_NSD, DatasetNSD_872, DatasetBoldMoments
->>>>>>> eacd6842
+
+    from net2brain.utils.download_datasets import Dataset78images, Dataset92images, DatasetBonnerPNAS2017, DatasetAlgonauts_NSD, DatasetNSD_872, DatasetThings_fMRI, DatasetBoldMoments
     paths_78 = Dataset78images().load_dataset()
     paths_92 = Dataset92images().load_dataset()
     paths_bonner = DatasetBonnerPNAS2017().load_dataset()
     paths_Algonauts = DatasetAlgonauts_NSD().load_dataset()
     paths_NSD_872 = DatasetNSD_872().load_dataset()
-<<<<<<< HEAD
     paths_things = DatasetThings_fMRI.load_dataset()
-=======
     paths_BoldMoments = DatasetBoldMoments.load_dataset()
->>>>>>> eacd6842
 
     # Example to access stimuli and ROI data for the `78images` Dataset:
     stimuli_path = paths_78["stimuli_path"]
